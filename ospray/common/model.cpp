#include "model.h"
// embree stuff
#include "embree2/rtcore.h"
#include "embree2/rtcore_scene.h"
#include "embree2/rtcore_geometry.h"
// ispc side
#include "model_ispc.h"

namespace ospray {
  using std::cout;
  using std::endl;

  void Model::finalize()
  {
    if (logLevel > 2) {
      cout << "=======================================================" << endl;
      cout << "Finalizing model, has " << geometry.size() << " geometries" << endl;
    }

    this->ispcEquivalent = ispc::Model_create(this, geometry.size());
    embreeSceneHandle = (RTCScene)ispc::Model_getEmbreeSceneHandle(getIE());

    // for now, only implement triangular geometry...
    for (size_t i=0; i < geometry.size(); i++) {
      geometry[i]->finalize(this);
      ispc::Model_setGeometry(getIE(), i, geometry[i]->getIE());
    }
<<<<<<< HEAD
=======

>>>>>>> 78cbc2f6
    rtcCommit(embreeSceneHandle);
  }
}<|MERGE_RESOLUTION|>--- conflicted
+++ resolved
@@ -25,10 +25,7 @@
       geometry[i]->finalize(this);
       ispc::Model_setGeometry(getIE(), i, geometry[i]->getIE());
     }
-<<<<<<< HEAD
-=======
 
->>>>>>> 78cbc2f6
     rtcCommit(embreeSceneHandle);
   }
 }
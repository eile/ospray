// ======================================================================== //
// Copyright 2009-2017 Intel Corporation                                    //
//                                                                          //
// Licensed under the Apache License, Version 2.0 (the "License");          //
// you may not use this file except in compliance with the License.         //
// You may obtain a copy of the License at                                  //
//                                                                          //
//     http://www.apache.org/licenses/LICENSE-2.0                           //
//                                                                          //
// Unless required by applicable law or agreed to in writing, software      //
// distributed under the License is distributed on an "AS IS" BASIS,        //
// WITHOUT WARRANTIES OR CONDITIONS OF ANY KIND, either express or implied. //
// See the License for the specific language governing permissions and      //
// limitations under the License.                                           //
// ======================================================================== //

#include "OSPCommon.h"
#include "api/Device.h"
// embree
#include "embree2/rtcore.h"

namespace ospray {

  /*! 64-bit malloc. allows for alloc'ing memory larger than 64 bits */
  extern "C" void *malloc64(size_t size)
  {
    return ospcommon::alignedMalloc(size);
  }

  /*! 64-bit malloc. allows for alloc'ing memory larger than 64 bits */
  extern "C" void free64(void *ptr)
  {
    return ospcommon::alignedFree(ptr);
  }

  WarnOnce::WarnOnce(const std::string &s) 
    : s(s) 
  {
<<<<<<< HEAD
    std::cout << "Warning: " << s
      //<< " (only reporting first occurrence)"
              << std::endl;
=======
    std::string msg = "Warning: " + s + " (only reporting first occurrence)\n";
    postErrorMsg(msg);
>>>>>>> d999f3be
  }
  
  /*! for debugging. compute a checksum for given area range... */
  void *computeCheckSum(const void *ptr, size_t numBytes)
  {
    long *end = (long *)((char *)ptr + (numBytes - (numBytes%8)));
    long *mem = (long *)ptr;
    long sum  = 0;
    long i    = 0;

    while (mem < end) {
      sum += (i+13) * *mem;
      ++i;
      ++mem;
    }
    return (void *)sum;
  }

  void removeArgs(int &ac, char **&av, int where, int howMany)
  {
    for (int i=where+howMany;i<ac;i++)
      av[i-howMany] = av[i];
    ac -= howMany;
  }

  void initFromCommandLine(int *_ac, const char ***_av)
  {
    auto &device = ospray::api::Device::current;

    if (_ac && _av) {
      int &ac = *_ac;
      char ** &av = *(char ***)_av;
      for (int i=1;i<ac;) {
        std::string parm = av[i];
        if (parm == "--osp:debug") {
          device->findParam("debug", true)->set(true);
          removeArgs(ac,av,i,1);
        } else if (parm == "--osp:verbose") {
          device->findParam("logLevel", true)->set(1);
          removeArgs(ac,av,i,1);
        } else if (parm == "--osp:vv") {
          device->findParam("logLevel", true)->set(2);
          removeArgs(ac,av,i,1);
        } else if (parm == "--osp:loglevel") {
          device->findParam("logLevel", true)->set(atoi(av[i+1]));
          removeArgs(ac,av,i,2);
        } else if (parm == "--osp:logoutput") {
          std::string dst = av[i+1];

          if (dst == "cout")
            device->error_fcn = [](const char *msg){ std::cout << msg; };
          else if (dst == "cerr")
            device->error_fcn = [](const char *msg){ std::cerr << msg; };
          else
            postErrorMsg("You must use 'cout' or 'cerr' for --osp:logoutput!");

          removeArgs(ac,av,i,2);
        } else if (parm == "--osp:numthreads" || parm == "--osp:num-threads") {
          device->findParam("numThreads", true)->set(atoi(av[i+1]));
          removeArgs(ac,av,i,2);
        } else {
          ++i;
        }
      }
    }
  }

  void error_handler(const RTCError code, const char *str)
  {
    printf("Embree: ");
    switch (code) {
      case RTC_UNKNOWN_ERROR    : printf("RTC_UNKNOWN_ERROR"); break;
      case RTC_INVALID_ARGUMENT : printf("RTC_INVALID_ARGUMENT"); break;
      case RTC_INVALID_OPERATION: printf("RTC_INVALID_OPERATION"); break;
      case RTC_OUT_OF_MEMORY    : printf("RTC_OUT_OF_MEMORY"); break;
      case RTC_UNSUPPORTED_CPU  : printf("RTC_UNSUPPORTED_CPU"); break;
      default                   : printf("invalid error code"); break;
    }
    if (str) { 
      printf(" ("); 
      while (*str) putchar(*str++); 
      printf(")\n"); 
    }
    abort();
  }

  size_t sizeOf(const OSPDataType type) {
    switch (type) {
    case OSP_VOID_PTR:
    case OSP_OBJECT:
    case OSP_CAMERA:
    case OSP_DATA:
    case OSP_DEVICE:
    case OSP_FRAMEBUFFER:
    case OSP_GEOMETRY:
    case OSP_LIGHT:
    case OSP_MATERIAL:
    case OSP_MODEL:
    case OSP_RENDERER:
    case OSP_TEXTURE:
    case OSP_TRANSFER_FUNCTION:
    case OSP_VOLUME:
    case OSP_PIXEL_OP:
    case OSP_STRING:    return sizeof(void *);
    case OSP_CHAR:      return sizeof(int8);
    case OSP_UCHAR:     return sizeof(uint8);
    case OSP_UCHAR2:    return sizeof(vec2uc);
    case OSP_UCHAR3:    return sizeof(vec3uc);
    case OSP_UCHAR4:    return sizeof(vec4uc);
    case OSP_SHORT:     return sizeof(int16);
    case OSP_USHORT:    return sizeof(uint16);
    case OSP_INT:       return sizeof(int32);
    case OSP_INT2:      return sizeof(vec2i);
    case OSP_INT3:      return sizeof(vec3i);
    case OSP_INT4:      return sizeof(vec4i);
    case OSP_UINT:      return sizeof(uint32);
    case OSP_UINT2:     return sizeof(vec2ui);
    case OSP_UINT3:     return sizeof(vec3ui);
    case OSP_UINT4:     return sizeof(vec4ui);
    case OSP_LONG:      return sizeof(int64);
    case OSP_LONG2:     return sizeof(vec2l);
    case OSP_LONG3:     return sizeof(vec3l);
    case OSP_LONG4:     return sizeof(vec4l);
    case OSP_ULONG:     return sizeof(uint64);
    case OSP_ULONG2:    return sizeof(vec2ul);
    case OSP_ULONG3:    return sizeof(vec3ul);
    case OSP_ULONG4:    return sizeof(vec4ul);
    case OSP_FLOAT:     return sizeof(float);
    case OSP_FLOAT2:    return sizeof(vec2f);
    case OSP_FLOAT3:    return sizeof(vec3f);
    case OSP_FLOAT4:    return sizeof(vec4f);
    case OSP_FLOAT3A:   return sizeof(vec3fa);
    case OSP_DOUBLE:    return sizeof(double);
    case OSP_UNKNOWN:   break;
    };

    std::stringstream error;
    error << __FILE__ << ":" << __LINE__ << ": unknown OSPDataType "
          << (int)type;
    throw std::runtime_error(error.str());
  }

  OSPDataType typeForString(const char *string) {
    if (string == NULL)                return(OSP_UNKNOWN);
    if (strcmp(string, "char"  ) == 0) return(OSP_CHAR);
    if (strcmp(string, "double") == 0) return(OSP_DOUBLE);
    if (strcmp(string, "float" ) == 0) return(OSP_FLOAT);
    if (strcmp(string, "float2") == 0) return(OSP_FLOAT2);
    if (strcmp(string, "float3") == 0) return(OSP_FLOAT3);
    if (strcmp(string, "float4") == 0) return(OSP_FLOAT4);
    if (strcmp(string, "int"   ) == 0) return(OSP_INT);
    if (strcmp(string, "int2"  ) == 0) return(OSP_INT2);
    if (strcmp(string, "int3"  ) == 0) return(OSP_INT3);
    if (strcmp(string, "int4"  ) == 0) return(OSP_INT4);
    if (strcmp(string, "uchar" ) == 0) return(OSP_UCHAR);
    if (strcmp(string, "uchar2") == 0) return(OSP_UCHAR2);
    if (strcmp(string, "uchar3") == 0) return(OSP_UCHAR3);
    if (strcmp(string, "uchar4") == 0) return(OSP_UCHAR4);
    if (strcmp(string, "short" ) == 0) return(OSP_SHORT);
    if (strcmp(string, "ushort") == 0) return(OSP_USHORT);
    if (strcmp(string, "uint"  ) == 0) return(OSP_UINT);
    if (strcmp(string, "uint2" ) == 0) return(OSP_UINT2);
    if (strcmp(string, "uint3" ) == 0) return(OSP_UINT3);
    if (strcmp(string, "uint4" ) == 0) return(OSP_UINT4);
    return(OSP_UNKNOWN);
  }

  std::string stringForType(OSPDataType type)
  {
    switch (type) {
    case OSP_VOID_PTR:          return "void_ptr";
    case OSP_OBJECT:            return "object";
    case OSP_CAMERA:            return "camera";
    case OSP_DATA:              return "data";
    case OSP_DEVICE:            return "device";
    case OSP_FRAMEBUFFER:       return "framebuffer";
    case OSP_GEOMETRY:          return "geometry";
    case OSP_LIGHT:             return "light";
    case OSP_MATERIAL:          return "material";
    case OSP_MODEL:             return "model";
    case OSP_RENDERER:          return "renderer";
    case OSP_TEXTURE:           return "texture";
    case OSP_TRANSFER_FUNCTION: return "transfer_function";
    case OSP_VOLUME:            return "volume";
    case OSP_PIXEL_OP:          return "pixel_op";
    case OSP_STRING:            return "string";
    case OSP_CHAR:              return "char";
    case OSP_UCHAR:             return "uchar";
    case OSP_UCHAR2:            return "uchar2";
    case OSP_UCHAR3:            return "uchar3";
    case OSP_UCHAR4:            return "uchar4";
    case OSP_SHORT:             return "short";
    case OSP_USHORT:            return "ushort";
    case OSP_INT:               return "int";
    case OSP_INT2:              return "int2";
    case OSP_INT3:              return "int3";
    case OSP_INT4:              return "int4";
    case OSP_UINT:              return "uint";
    case OSP_UINT2:             return "uint2";
    case OSP_UINT3:             return "uint3";
    case OSP_UINT4:             return "uint4";
    case OSP_LONG:              return "long";
    case OSP_LONG2:             return "long2";
    case OSP_LONG3:             return "long3";
    case OSP_LONG4:             return "long4";
    case OSP_ULONG:             return "ulong";
    case OSP_ULONG2:            return "ulong2";
    case OSP_ULONG3:            return "ulong3";
    case OSP_ULONG4:            return "ulong4";
    case OSP_FLOAT:             return "float";
    case OSP_FLOAT2:            return "float2";
    case OSP_FLOAT3:            return "float3";
    case OSP_FLOAT4:            return "float4";
    case OSP_FLOAT3A:           return "float3a";
    case OSP_DOUBLE:            return "double";
    case OSP_UNKNOWN:           break;
    };

    std::stringstream error;
    error << __FILE__ << ":" << __LINE__ << ": unknown OSPDataType "
          << (int)type;
    throw std::runtime_error(error.str());
  }

  size_t sizeOf(const OSPTextureFormat type) {
    switch (type) {
      case OSP_TEXTURE_RGBA8:
      case OSP_TEXTURE_SRGBA:          return sizeof(uint32);
      case OSP_TEXTURE_RGBA32F:        return sizeof(vec4f);
      case OSP_TEXTURE_RGB8:
      case OSP_TEXTURE_SRGB:           return sizeof(vec3uc);
      case OSP_TEXTURE_RGB32F:         return sizeof(vec3f);
      case OSP_TEXTURE_R8:             return sizeof(uint8);
      case OSP_TEXTURE_R32F:           return sizeof(float);
      case OSP_TEXTURE_FORMAT_INVALID: break;
    }

    std::stringstream error;
    error << __FILE__ << ":" << __LINE__ << ": unknown OSPTextureFormat "
          << (int)type;
    throw std::runtime_error(error.str());
  }

  uint32_t logLevel()
  {
    return ospray::api::Device::current->logLevel;
  }

  int loadLocalModule(const std::string &name)
  {
    std::string libName = "ospray_module_" + name;
    loadLibrary(libName);

    std::string initSymName = "ospray_init_module_" + name;
    void*initSym = getSymbol(initSymName);
    if (!initSym) {
      throw std::runtime_error("#osp:api: could not find module initializer "
                               +initSymName);
    }

    void (*initMethod)() = (void(*)())initSym;

    //NOTE(jda) - don't use magic numbers!
    if (!initMethod)
      return 2;

    try {
      initMethod();
    } catch (...) {
      return 3;
    }

    return 0;
  }

  void postErrorMsg(const std::stringstream &msg, uint32_t postAtLogLevel)
  {
    postErrorMsg(msg.str(), postAtLogLevel);
  }

  void postErrorMsg(const std::string &msg, uint32_t postAtLogLevel)
  {
    if (logLevel() >= postAtLogLevel)
      ospray::api::Device::current->error_fcn(msg.c_str());
  }

} // ::ospray
<|MERGE_RESOLUTION|>--- conflicted
+++ resolved
@@ -36,14 +36,8 @@
   WarnOnce::WarnOnce(const std::string &s) 
     : s(s) 
   {
-<<<<<<< HEAD
-    std::cout << "Warning: " << s
-      //<< " (only reporting first occurrence)"
-              << std::endl;
-=======
     std::string msg = "Warning: " + s + " (only reporting first occurrence)\n";
     postErrorMsg(msg);
->>>>>>> d999f3be
   }
   
   /*! for debugging. compute a checksum for given area range... */
@@ -51,8 +45,8 @@
   {
     long *end = (long *)((char *)ptr + (numBytes - (numBytes%8)));
     long *mem = (long *)ptr;
-    long sum  = 0;
-    long i    = 0;
+    long sum = 0;
+    long i = 0;
 
     while (mem < end) {
       sum += (i+13) * *mem;

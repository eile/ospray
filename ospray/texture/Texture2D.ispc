--- conflicted
+++ resolved
@@ -252,11 +252,8 @@
   self->halfTexel = make_vec2f(0.5f/size.x, 0.5f/size.y);
   self->data = data;
   self->get = Texture2D_get_addr(type, flags & OSP_TEXTURE_FILTER_NEAREST);
-<<<<<<< HEAD
   self->getNormal = Texture2D_getN_addr(type, flags & OSP_TEXTURE_FILTER_NEAREST);
-=======
   self->hasAlpha = type == OSP_TEXTURE_RGBA8 || type == OSP_TEXTURE_SRGBA || type == OSP_TEXTURE_RGBA32F;
->>>>>>> 95ccc33f
 
   return self;
 }
// ======================================================================== //
// Copyright 2009-2018 Intel Corporation                                    //
//                                                                          //
// Licensed under the Apache License, Version 2.0 (the "License");          //
// you may not use this file except in compliance with the License.         //
// You may obtain a copy of the License at                                  //
//                                                                          //
//     http://www.apache.org/licenses/LICENSE-2.0                           //
//                                                                          //
// Unless required by applicable law or agreed to in writing, software      //
// distributed under the License is distributed on an "AS IS" BASIS,        //
// WITHOUT WARRANTIES OR CONDITIONS OF ANY KIND, either express or implied. //
// See the License for the specific language governing permissions and      //
// limitations under the License.                                           //
// ======================================================================== //

// ospray
#include "math/vec.ih"
#include "math/box.ih"
#include "common/Ray.ih"
#include "common/Model.ih"
#include "common/safe_gather.ih"
#include "geometry/Geometry.ih"
#include "math/sampling.ih"
<<<<<<< HEAD
// embree
#include "embree2/rtcore.isph"
#include "embree2/rtcore_scene.isph"
#include "embree2/rtcore_geometry_user.isph"
#include "ospray/OSPDataType.h"
=======
>>>>>>> 0cec8ba0

struct Spheres {
  /*! inherit from "Geometry" class: */
  Geometry   super;

  /*! data array that contains the sphere data (possibly but not
    necessarily including the color, which could be in color);
    most offset and stride values point into here.  */
  uint8     *data;
  int32      stride;
  int        offset_center;
  int        offset_radius;
  int        offset_materialID;
  int        offset_colorID;

  float      radius;
  float      epsilon;
  int        materialID;

  uint8      *color;
  int         color_stride;
  int         color_offset;
  int         color_format; 

  vec2f     *texcoord;

  bool huge_mesh;
};

inline int32 Spheres_getMaterialID(const uniform Spheres *uniform self,
                                   int32 primID)
{
  int32 materialID = -1;
  if (self->offset_materialID >= 0) {
    const uniform int32 primsPerPage = (1024*1024*64);
    if (any(primID >= primsPerPage )) {
      const int primPageID  = primID / primsPerPage;
      const int localPrimID = primID % primsPerPage;
      foreach_unique (primPage in primPageID) {
        uniform uint8 *uniform pagePtr = self->data
          + (((int64)primPage)
             * primsPerPage
             * self->stride);
        uniform uint8 *varying spherePtr = pagePtr
          + self->stride*localPrimID;
        materialID = *((uniform uint32 *varying)(spherePtr+self->offset_materialID));
      }
    } else {
      uniform uint8 *varying spherePtr = self->data
        + self->stride*primID;
      materialID = *((uniform uint32 *varying)(spherePtr+self->offset_materialID));
    }
  } else {
    materialID = self->materialID;
  }
  return materialID;
}

static void Spheres_postIntersect(uniform Geometry *uniform geometry,
                                  uniform Model *uniform model,
                                  varying DifferentialGeometry &dg,
                                  const varying Ray &ray,
                                  uniform int64 flags)
{
  uniform Spheres *uniform self = (uniform Spheres *uniform)geometry;

  dg.Ng = dg.Ns = ray.Ng;

  if ((flags & DG_COLOR) && self->color) {
    uint32 colorID = 0;
    if (self->offset_colorID >= 0) {
      uniform uint8 *varying spherePtr =
        self->data + self->stride*ray.primID;
      colorID = *((uniform uint32 *varying)(spherePtr+self->offset_colorID));
    } else
      colorID = ray.primID;
    if (self->color_format == OSP_FLOAT4) {
      dg.color = gather_byte_stride_vec4f(self->huge_mesh,
                                          self->color + self->color_offset,
                                          self->color_stride,
                                          colorID);
    } else if (self->color_format == OSP_FLOAT3
        || self->color_format == OSP_FLOAT3A)
    {
      vec3f c = gather_byte_stride_vec3f(self->huge_mesh,
                                         self->color + self->color_offset,
                                         self->color_stride,
                                         colorID);
      dg.color = make_vec4f(c.x, c.y, c.z, 1.f);
    } else if (self->color_format == OSP_UCHAR4) {
      const uint32 c = gather_stride_uint32(self->huge_mesh,
                                            self->color + self->color_offset,
                                            self->color_stride,
                                            colorID);
      dg.color.x = (c & 0x000000ff) / 255.0;
      dg.color.y = ((c & 0x0000ff00) >> 8) / 255.0;
      dg.color.z = ((c & 0x00ff0000) >> 16) / 255.0;
      dg.color.w = ((c & 0xff000000) >> 24) / 255.0;
    }
  }

  if (flags & DG_TEXCOORD && self->texcoord)
    dg.st = self->texcoord[ray.primID];
  else
    dg.st = make_vec2f(0.0f);

  if (flags & DG_MATERIALID) {
    dg.materialID = Spheres_getMaterialID(self, ray.primID);
  }
}

unmasked void Spheres_bounds(const RTCBoundsFunctionArguments *uniform args)
{
  uniform Spheres *uniform self = (uniform Spheres *uniform)args->geometryUserPtr;
  uniform int primID = args->primID;
  uniform uint8 *uniform spherePtr = self->data
    + self->stride*((uniform int64)primID);
  uniform bool offr = self->offset_radius >= 0;
  uniform float radius =
    offr ? *((uniform float *uniform)(spherePtr+self->offset_radius)) :
    self->radius;
  uniform vec3f center =
    *((uniform vec3f*uniform)(spherePtr+self->offset_center));
  box3fa *uniform out = (box3fa *uniform)args->bounds_o;
  *out = make_box3fa(center - radius, center + radius);
}

void Spheres_intersect_kernel(const RTCIntersectFunctionNArguments *uniform args,
                              const uniform bool isOcclusionTest)
{
  // make sure to set the mask
  if (!args->valid[programIndex]) return;

  uniform Spheres *uniform self
    = (uniform Spheres *uniform)args->geometryUserPtr;
  uniform unsigned int primID = args->primID;

  // this assumes that the args->rayhit is actually a pointer toa varying ray!
  varying Ray *uniform ray = (varying Ray *uniform)args->rayhit;

  // from here on it's the original intersection code from ospray/embree2
  uniform uint8 *uniform spherePtr =
    self->data + self->stride*((uniform int64)primID);
  uniform float radius = self->radius;
  if (self->offset_radius >= 0) {
    radius = *((uniform float *uniform)(spherePtr+self->offset_radius));
  }
  uniform vec3f center =
    *((uniform vec3f*uniform)(spherePtr+self->offset_center));
  const float approxDist = dot(center - ray->org, ray->dir);
  const vec3f closeOrg = ray->org + approxDist * ray->dir;
  const vec3f A = center - closeOrg;

  const float a = dot(ray->dir,ray->dir);
  const float b = 2.f*dot(ray->dir,A);
  const float c = dot(A,A)-radius*radius;

  const float radical = b*b-4.f*a*c;
  if (radical < 0.f) return;

  const float srad = sqrt(radical);

  const float t_in = (b - srad) *rcpf(2.f*a) + approxDist;
  const float t_out= (b + srad) *rcpf(2.f*a) + approxDist;

  bool hit = false;
  if (t_in > ray->t0 && t_in < ray->t) {
    hit = true;
    ray->t = t_in;
  } else if (t_out > (ray->t0 + self->epsilon) && t_out < ray->t) {
    hit = true;
    ray->t = t_out;
  }

  if (hit) {
    if (isOcclusionTest) {
      ray->t = neg_inf;
    } else {
      ray->primID = primID;
      ray->geomID = self->super.geomID;
      ray->instID = args->context->instID[0];
      // cannot easily be moved to postIntersect
      // we need hit in object space, in postIntersect it is in world-space
      ray->Ng = ray->org + ray->t*ray->dir - center;
    }
  }
}

unmasked void Spheres_intersect(const struct RTCIntersectFunctionNArguments *uniform args)
{
  Spheres_intersect_kernel(args,false);
}

unmasked void Spheres_occluded(const struct RTCIntersectFunctionNArguments *uniform args)
{
  Spheres_intersect_kernel(args,true);
}

int32 Spheres_getMaterialID(
                            const Geometry *uniform const _self
                            , const int32 primID
                            )
{
  const Spheres *const uniform self = (const Spheres *uniform)_self;
  return Spheres_getMaterialID(self, primID);
}

SampleAreaRes Spheres_sampleArea(
                                 const Geometry *uniform const _self
                                 , const int32 primID
                                 , const uniform affine3f &xfm
                                 , const uniform affine3f &rcp_xfm
                                 , const vec2f& s
                                 )
{
  const Spheres *const uniform self = (const Spheres *uniform)_self;
  float radius = self->radius;
  vec3f center;

  const uniform int32 primsPerPage = (1024*1024*64);
  if (any(primID >= primsPerPage )) {
    const int primPageID  = primID / primsPerPage;
    const int localPrimID = primID % primsPerPage;
    foreach_unique(primPage in primPageID) {
      uint8 *uniform pagePtr = self->data
        + (((int64)primPage)
           * primsPerPage
           * self->stride);
      uint8 *spherePtr = pagePtr + self->stride*localPrimID;
      center = *((vec3f*)(spherePtr+self->offset_center));
      if (self->offset_radius >= 0)
        radius = *((float *)(spherePtr+self->offset_radius));
    }
  } else {
    uint8 *spherePtr = self->data + self->stride*primID;
    center = *((vec3f*)(spherePtr+self->offset_center));
    if (self->offset_radius >= 0)
      radius = *((float *)(spherePtr+self->offset_radius));
  }

  const vec3f localNormal = uniformSampleSphere(radius, s);
  const vec3f localPos = center + localNormal;

  SampleAreaRes res;
  res.pos = xfmPoint(xfm, localPos);
  res.normal = normalize(xfmVector(transposed(rcp_xfm.l), localNormal));

  return res;
}

void Spheres_getAreas(
                      const Geometry *const uniform _self
                      , const int32 *const uniform primIDs
                      , const uniform int32 numPrims
                      , const uniform affine3f &xfm
                      , float *const uniform areas
                      )
{
  Spheres *uniform self = (Spheres *uniform)_self;

  // detect (non-uniform) scaling; get length of transformed unit-vectors
  const uniform vec3f scaling3 =
    make_vec3f(length(xfm.l.vx), length(xfm.l.vy), length(xfm.l.vz));
  const uniform float min_scaling = reduce_min(scaling3);
  const uniform float max_scaling = reduce_max(scaling3);
  if ((max_scaling - min_scaling) > 1e-4f*min_scaling)
    print("#osp:Spheres_getAreas: Non-uniform scaling in instance "
          "transformation detected! Importance sampling for emissive "
          "materials and thus resulting image may be wrong.\n");
  // use average as approximation to closest uniform scaling
  const uniform float scaling = reduce_add(scaling3)/3.f;

  if (self->offset_radius < 0) {
    const uniform float sphereArea = four_pi * sqr(self->radius * scaling);
    foreach (i = 0 ... numPrims)
      areas[i] = sphereArea;
  } else {
    const uniform int64 stride = self->stride;
    // TODO vectorize this loop, with foreach or ProgramCount & ProgramIndex
    for (uniform int32 i = 0; i < numPrims; i++) {
      const uniform uint8 *uniform radiusPtr = self->data + self->offset_radius + primIDs[i] * stride;
      const uniform float radius = *((float *uniform)radiusPtr);
      areas[i] = four_pi * sqr(radius * scaling);
    }
  }
}


export void *uniform Spheres_create(void *uniform cppEquivalent)
{
  uniform Spheres *uniform self = uniform new uniform Spheres;
  Geometry_Constructor(&self->super,cppEquivalent,
                       Spheres_postIntersect,
                       NULL,
                       NULL,
                       0,NULL);
  return self;
}

export void SpheresGeometry_set(void  *uniform _self
<<<<<<< HEAD
    , void *uniform _model
    , void *uniform data
    , void *uniform materialList
    , vec2f *uniform texcoord
    , void *uniform color
    , uniform int color_offset
    , uniform int color_stride
    , uniform int color_format
    , uniform int numSpheres
    , uniform int bytesPerSphere
    , uniform float radius
    , uniform int materialID
    , uniform int offset_center
    , uniform int offset_radius
    , uniform int offset_materialID
    , uniform int offset_colorID
    , uniform bool huge_mesh
    )
=======
                                , void *uniform _model
                                , void *uniform data
                                , void *uniform materialList
                                , vec2f *uniform texcoord
                                , void *uniform color
                                , uniform int color_offset
                                , uniform int color_stride
                                , uniform bool has_alpha
                                , uniform int numSpheres
                                , uniform int bytesPerSphere
                                , uniform float radius
                                , uniform int materialID
                                , uniform int offset_center
                                , uniform int offset_radius
                                , uniform int offset_materialID
                                , uniform int offset_colorID
                                , uniform bool huge_mesh
                                )
>>>>>>> 0cec8ba0
{
  uniform Spheres *uniform self = (uniform Spheres *uniform)_self;
  uniform Model *uniform model = (uniform Model *uniform)_model;

  RTCGeometry geom = rtcNewGeometry(ispc_embreeDevice(),RTC_GEOMETRY_TYPE_USER);
  uniform uint32 geomID = rtcAttachGeometry(model->embreeSceneHandle,geom);

  self->super.model = model;
  self->super.geomID = geomID;
  self->super.numPrimitives = numSpheres;
  self->super.getAreas = Spheres_getAreas;
  self->super.sampleArea = Spheres_sampleArea;
  self->super.materialList = (Material **)materialList;
  self->texcoord = texcoord;
  self->color = (uint8 *uniform)color;
  self->color_stride = color_stride;
  self->color_offset = color_offset;
  self->color_format = color_format;
  self->radius = radius;
  self->data = (uint8 *uniform)data;
  self->materialID = materialID;
  self->stride = bytesPerSphere;

  self->offset_center     = offset_center;
  self->offset_radius     = offset_radius;
  self->offset_materialID = offset_materialID;
  self->offset_colorID    = offset_colorID;

  self->huge_mesh = huge_mesh;

  // Why a log function?
  self->epsilon = log(self->radius);
  if (self->epsilon < 0.f)
    self->epsilon = -1.f/self->epsilon;

  // This can occur if the radius is < 1 in some cases, so make sure
  // epsilon is not too big
  if (self->epsilon > self->radius / 100.0) {
    self->epsilon = self->radius / 100.0;
  }

  rtcSetGeometryUserData(geom, self);
  rtcSetGeometryUserPrimitiveCount(geom,numSpheres);
  rtcSetGeometryBoundsFunction
    (geom,(uniform RTCBoundsFunction)&Spheres_bounds, self);
  rtcSetGeometryIntersectFunction
    (geom,(uniform RTCIntersectFunctionN)&Spheres_intersect);
  rtcSetGeometryOccludedFunction
    (geom,(uniform RTCOccludedFunctionN)&Spheres_occluded);
  rtcCommitGeometry(geom);
  rtcReleaseGeometry(geom);
}<|MERGE_RESOLUTION|>--- conflicted
+++ resolved
@@ -22,14 +22,7 @@
 #include "common/safe_gather.ih"
 #include "geometry/Geometry.ih"
 #include "math/sampling.ih"
-<<<<<<< HEAD
-// embree
-#include "embree2/rtcore.isph"
-#include "embree2/rtcore_scene.isph"
-#include "embree2/rtcore_geometry_user.isph"
 #include "ospray/OSPDataType.h"
-=======
->>>>>>> 0cec8ba0
 
 struct Spheres {
   /*! inherit from "Geometry" class: */
@@ -330,26 +323,6 @@
 }
 
 export void SpheresGeometry_set(void  *uniform _self
-<<<<<<< HEAD
-    , void *uniform _model
-    , void *uniform data
-    , void *uniform materialList
-    , vec2f *uniform texcoord
-    , void *uniform color
-    , uniform int color_offset
-    , uniform int color_stride
-    , uniform int color_format
-    , uniform int numSpheres
-    , uniform int bytesPerSphere
-    , uniform float radius
-    , uniform int materialID
-    , uniform int offset_center
-    , uniform int offset_radius
-    , uniform int offset_materialID
-    , uniform int offset_colorID
-    , uniform bool huge_mesh
-    )
-=======
                                 , void *uniform _model
                                 , void *uniform data
                                 , void *uniform materialList
@@ -357,7 +330,7 @@
                                 , void *uniform color
                                 , uniform int color_offset
                                 , uniform int color_stride
-                                , uniform bool has_alpha
+                                , uniform int color_format
                                 , uniform int numSpheres
                                 , uniform int bytesPerSphere
                                 , uniform float radius
@@ -368,7 +341,6 @@
                                 , uniform int offset_colorID
                                 , uniform bool huge_mesh
                                 )
->>>>>>> 0cec8ba0
 {
   uniform Spheres *uniform self = (uniform Spheres *uniform)_self;
   uniform Model *uniform model = (uniform Model *uniform)_model;

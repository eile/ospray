// ======================================================================== //
// Copyright 2009-2015 Intel Corporation                                    //
//                                                                          //
// Licensed under the Apache License, Version 2.0 (the "License");          //
// you may not use this file except in compliance with the License.         //
// You may obtain a copy of the License at                                  //
//                                                                          //
//     http://www.apache.org/licenses/LICENSE-2.0                           //
//                                                                          //
// Unless required by applicable law or agreed to in writing, software      //
// distributed under the License is distributed on an "AS IS" BASIS,        //
// WITHOUT WARRANTIES OR CONDITIONS OF ANY KIND, either express or implied. //
// See the License for the specific language governing permissions and      //
// limitations under the License.                                           //
// ======================================================================== //

#pragma once

#include "ospray/common/OSPDataType.h"
#include "ospray/volume/StructuredVolume.ih"

//! \brief ISPC variables and functions for the BlockBrickedVolume class
/*! \detailed ISPC variables and functions for the BlockBrickedVolume class,
  a concrete implementation of the StructuredVolume class with 64-bit
  addressing in which the voxel data is laid out in memory in multiple
  pages each in brick order.
*/
struct BlockBrickedVolume {

  //! Fields common to all StructuredVolume subtypes (must be the first entry of this struct).
  StructuredVolume inherited;

  //! Volume size in blocks per dimension with padding to the nearest block.
  uniform vec3i blockCount;

  //! pointer to the large array of blocks.
  void *uniform blockMem;

  //! Voxel type.
  uniform OSPDataType voxelType;

  //! Voxel size in bytes.
  uniform size_t voxelSize;

<<<<<<< HEAD
  /*! coordinate by which we will offset all coordinates used in
    'setRegion'. all voxels with coordinates lower than this value
    will get disacarded, and voxel with coordaintes higher than this
    value will get shifted by this value to the right */
  uniform vec3i setRegionLowerOffset;

  //! Voxel data setter.
  void (*uniform setVoxel)(void *uniform volume, const void *uniform source, const uniform vec3i &index, const uniform vec3i &count, const varying vec3i &offset);

=======
  /*! copy given block of voxels into the volume, where source[0] will
    be written to volume[targetCoord000] */
  void (*uniform setRegion)(void *uniform _volume, 
                            const void *uniform _source,
                            const uniform vec3i &regionSize, 
                            const uniform vec3i &targetCoord000);
>>>>>>> fdc252ed
};

void BlockBrickedVolume_Constructor(BlockBrickedVolume *uniform volume, 
                                    /*! pointer to the c++-equivalent class of this entity */
                                    void *uniform cppEquivalent,
                                    const uniform int voxelType, 
                                    const uniform vec3i &dimensions);<|MERGE_RESOLUTION|>--- conflicted
+++ resolved
@@ -42,24 +42,12 @@
   //! Voxel size in bytes.
   uniform size_t voxelSize;
 
-<<<<<<< HEAD
-  /*! coordinate by which we will offset all coordinates used in
-    'setRegion'. all voxels with coordinates lower than this value
-    will get disacarded, and voxel with coordaintes higher than this
-    value will get shifted by this value to the right */
-  uniform vec3i setRegionLowerOffset;
-
-  //! Voxel data setter.
-  void (*uniform setVoxel)(void *uniform volume, const void *uniform source, const uniform vec3i &index, const uniform vec3i &count, const varying vec3i &offset);
-
-=======
   /*! copy given block of voxels into the volume, where source[0] will
     be written to volume[targetCoord000] */
   void (*uniform setRegion)(void *uniform _volume, 
                             const void *uniform _source,
                             const uniform vec3i &regionSize, 
                             const uniform vec3i &targetCoord000);
->>>>>>> fdc252ed
 };
 
 void BlockBrickedVolume_Constructor(BlockBrickedVolume *uniform volume, 

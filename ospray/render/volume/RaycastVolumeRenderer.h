// ======================================================================== //
// Copyright 2009-2015 Intel Corporation                                    //
//                                                                          //
// Licensed under the Apache License, Version 2.0 (the "License");          //
// you may not use this file except in compliance with the License.         //
// You may obtain a copy of the License at                                  //
//                                                                          //
//     http://www.apache.org/licenses/LICENSE-2.0                           //
//                                                                          //
// Unless required by applicable law or agreed to in writing, software      //
// distributed under the License is distributed on an "AS IS" BASIS,        //
// WITHOUT WARRANTIES OR CONDITIONS OF ANY KIND, either express or implied. //
// See the License for the specific language governing permissions and      //
// limitations under the License.                                           //
// ======================================================================== //

#pragma once

#include "ospray/render/Renderer.h"

namespace ospray {

  //! \brief A concrete implemetation of the Renderer class for rendering
  //!  volumes optionally containing embedded surfaces.
  //!
  class RaycastVolumeRenderer : public Renderer {

  public:

    //! Constructor.
    RaycastVolumeRenderer();

    //! Destructor.
    ~RaycastVolumeRenderer();

    //! Create a material of the given type.
    Material* createMaterial(const char *type);

    //! Initialize the renderer state, and create the equivalent ISPC volume
    //! renderer object.
    void commit();

    //! A string description of this class.
    std::string toString() const;

#if EXP_DATA_PARALLEL
    // /*! per-frame data to describe the data-parallel components */
    // // struct PerFrameData {
    // // };
    void renderFrame(FrameBuffer *fb, const uint32 channelFlags);
    // void *beginFrame(FrameBuffer *fb);
    // void renderTile(void *perFrameData, Tile &tile);

#endif

  protected:

    //! Print an error message.
    void emitMessage(const std::string &kind, const std::string &message) const;

    //! Error checking.
    void exitOnCondition(bool condition, const std::string &message) const;

    //! ISPC equivalents for lights.
    std::vector<void *> lights;

  };

<<<<<<< HEAD
  // Inlined function definitions /////////////////////////////////////////////

  inline RaycastVolumeRenderer::RaycastVolumeRenderer()
  {
  }

  inline RaycastVolumeRenderer::~RaycastVolumeRenderer()
  {
  }

  inline std::string RaycastVolumeRenderer::toString() const
  {
    return("ospray::RaycastVolumeRenderer");
  }

  inline void RaycastVolumeRenderer::emitMessage(const std::string &kind,
                                                 const std::string &msg) const
  {
    std::cerr << "  " + toString() + "  " << kind + ": " + msg + "."
              << std::endl;
  }

  inline void
  RaycastVolumeRenderer::exitOnCondition(bool condition,
                                         const std::string &message) const
  {
    if (!condition)
      return;

    emitMessage("ERROR", message);
    exit(1);
  }

} // ::ospray
=======
} // ::ospray
>>>>>>> 0ebc8ab2
<|MERGE_RESOLUTION|>--- conflicted
+++ resolved
@@ -66,7 +66,6 @@
 
   };
 
-<<<<<<< HEAD
   // Inlined function definitions /////////////////////////////////////////////
 
   inline RaycastVolumeRenderer::RaycastVolumeRenderer()
@@ -100,7 +99,4 @@
     exit(1);
   }
 
-} // ::ospray
-=======
-} // ::ospray
->>>>>>> 0ebc8ab2
+} // ::ospray
--- conflicted
+++ resolved
@@ -18,7 +18,6 @@
 # on which target we build for )
 CONFIGURE_OSPRAY()
 
-<<<<<<< HEAD
 SET(OSPRAY_EXP_COMPOSITING OFF CACHE BOOL "Experimental compositing")
 IF (OSPRAY_EXP_COMPOSITING)
   ADD_DEFINITIONS(-DMPI_IMAGE_COMPOSITING=1)
@@ -30,15 +29,6 @@
 
 ENDIF()
 
-IF ((${OSPRAY_XEON_TARGET} STREQUAL "AVX2") AND
-    (${OSPRAY_COMPILER} STREQUAL "GCC") AND
-    (NOT APPLE)
-    )
-  MESSAGE(WARNING "Warning: You have selected 'AVX2' target and 'GCC'-compiler, but many older gcc versions do not yet support AVX2. If you run into build issues, please switch to either 'ICC'-compiler, or upgrade your gcc version")
-ENDIF()
-
-=======
->>>>>>> 0bd48362
 # build and configure embree
 INCLUDE(../cmake/build_embree.cmake)
 #INCLUDE_DIRECTORIES_ISPC(${CMAKE_CURRENT_SOURCE_DIR}/render/pathtracer)

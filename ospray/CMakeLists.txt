## ======================================================================== ##
## Copyright 2009-2015 Intel Corporation                                    ##
##                                                                          ##
## Licensed under the Apache License, Version 2.0 (the "License");          ##
## you may not use this file except in compliance with the License.         ##
## You may obtain a copy of the License at                                  ##
##                                                                          ##
##     http://www.apache.org/licenses/LICENSE-2.0                           ##
##                                                                          ##
## Unless required by applicable law or agreed to in writing, software      ##
## distributed under the License is distributed on an "AS IS" BASIS,        ##
## WITHOUT WARRANTIES OR CONDITIONS OF ANY KIND, either express or implied. ##
## See the License for the specific language governing permissions and      ##
## limitations under the License.                                           ##
## ======================================================================== ##

# configure this dir for the proper "OSPRAY_LIB_SUFFIX" etc (depending
# on which target we build for )
CONFIGURE_OSPRAY()

OPTION(OSPRAY_EXP_DATA_PARALLEL "Experimental data-parallel compositing mode")
#OPTION(OSPRAY_EXP_IMAGE_COMPOSITING "Experimental compositing")
#IF (OSPRAY_EXP_IMAGE_COMPOSITING)

OPTION(OSPRAY_PIN_ASYNC "Pin async mpi comm threads?" OFF)
MARK_AS_ADVANCED(OSPRAY_PIN_ASYNC)

#  OPTION(OSPRAY_EXP_ALPHA_BLENDING "Experimental alpha-blending for compositing")
#  OPTION(OSPRAY_EXP_DISTRIBUTED_VOLUME "Experimental support for distributed volumes")
#ENDIF()

# build and configure embree
<<<<<<< HEAD
IF (OSPRAY_ALLOW_EXTERNAL_EMBREE)
  INCLUDE(../cmake/build_embree_2.7.1.cmake)
ELSE()
  INCLUDE(../cmake/build_embree.cmake)
ENDIF()
#INCLUDE_DIRECTORIES_ISPC(${CMAKE_CURRENT_SOURCE_DIR}/render/pathtracer)

# -------------------------------------------------------
# Setup tasking system build configuration
# -------------------------------------------------------

SET(OSPRAY_TASKING_SYSTEM TBB CACHE STRING
    "Use TBB or OpenMP as for the tasking system (only local rendering for now)")
SET_PROPERTY(CACHE OSPRAY_TASKING_SYSTEM PROPERTY STRINGS TBB OpenMP)

IF(${OSPRAY_TASKING_SYSTEM} STREQUAL "TBB")
  SET(USE_TBB TRUE)
ELSE()
  SET(USE_TBB FALSE)
ENDIF()

IF(USE_TBB)
  FIND_PACKAGE(TBB REQUIRED)
  ADD_DEFINITIONS(-DOSPRAY_USE_TBB)
  INCLUDE_DIRECTORIES(${TBB_INCLUDE_DIRS})
ELSE(USE_TBB)
  FIND_PACKAGE(OpenMP)#NOTE(jda) - intentionally optional (fallback w/o TBB)
  SET(CMAKE_C_FLAGS "${CMAKE_C_FLAGS} ${OpenMP_C_FLAGS}")
  SET(CMAKE_CXX_FLAGS "${CMAKE_CXX_FLAGS} ${OpenMP_CXX_FLAGS}")
  SET(CMAKE_EXE_LINKER_FLAGS
      "${CMAKE_EXE_LINKER_FLAGS} ${OpenMP_EXE_LINKER_FLAGS}")
ENDIF(USE_TBB)

# -------------------------------------------------------
# Setup ospray source files
# -------------------------------------------------------
=======
INCLUDE(../cmake/build_embree_2.7.1.cmake)
>>>>>>> 6df49091

SET(OSPRAY_SOURCES
  device/nwlayer.cpp

  math/box.ispc

  common/OSPCommon.ispc
  common/OSPCommon.cpp
  common/Core.cpp
  common/Managed.cpp
  common/ObjectHandle.cpp
  common/Data.cpp
  common/Model.ispc
  common/Model.cpp
  common/Material.cpp
  common/Library.cpp
  common/TaskSys.cpp
  common/Thread.cpp

  fb/FrameBuffer.ispc
  fb/FrameBuffer.cpp
  fb/LocalFB.ispc
  fb/LocalFB.cpp
  fb/PixelOp.cpp

  camera/Camera.cpp
  camera/PerspectiveCamera.ispc
  camera/PerspectiveCamera.cpp
  camera/OrthographicCamera.ispc
  camera/OrthographicCamera.cpp
  camera/PanoramicCamera.ispc
  camera/PanoramicCamera.cpp

  volume/BlockBrickedVolume.ispc
  volume/BlockBrickedVolume.cpp
  volume/GridAccelerator.ispc
  volume/SharedStructuredVolume.ispc
  volume/SharedStructuredVolume.cpp
  volume/StructuredVolume.ispc
  volume/StructuredVolume.cpp
  volume/Volume.ispc
  volume/Volume.cpp
  volume/DataDistributedBlockedVolume.ispc
  volume/DataDistributedBlockedVolume.cpp

  transferFunction/LinearTransferFunction.ispc
  transferFunction/LinearTransferFunction.cpp
  transferFunction/TransferFunction.ispc
  transferFunction/TransferFunction.cpp

  geometry/Geometry.ispc
  geometry/Geometry.cpp
  geometry/TriangleMesh.ispc
  geometry/TriangleMesh.cpp
  geometry/StreamLines.cpp
  geometry/StreamLines.ispc
  geometry/Instance.ispc
  geometry/Instance.cpp
  geometry/Spheres.cpp
  geometry/Spheres.ispc
  geometry/Cylinders.cpp
  geometry/Cylinders.ispc
  geometry/Slices.ispc
  geometry/Slices.cpp
  geometry/Isosurfaces.ispc
  geometry/Isosurfaces.cpp

  lights/Light.ispc
  lights/Light.cpp
  lights/AmbientLight.ispc
  lights/AmbientLight.cpp
  lights/DirectionalLight.cpp
  lights/DirectionalLight.ispc
  lights/PointLight.cpp
  lights/PointLight.ispc
  lights/SpotLight.cpp
  lights/SpotLight.ispc
  lights/QuadLight.cpp
  lights/QuadLight.ispc

  texture/Texture2D.cpp
  texture/Texture2D.ispc

  render/LoadBalancer.cpp
  render/Renderer.ispc
  render/Renderer.cpp
  render/util.ispc
  render/raycast/RaycastRenderer.cpp
  render/raycast/RaycastRenderer.ispc
  render/simpleAO/SimpleAO.cpp
  render/simpleAO/SimpleAO.ispc
  render/obj/OBJRenderer.ispc
  render/obj/OBJMaterial.ispc
  render/obj/OBJRenderer.cpp
  render/obj/OBJMaterial.cpp
  render/raytracer/RaytraceRenderer.ispc
  render/raytracer/RaytraceMaterial.ispc
  render/raytracer/RaytraceMaterial.ih
  render/raytracer/RaytraceRenderer.cpp
  render/raytracer/RaytraceMaterial.cpp
  render/volume/RaycastVolumeMaterial.cpp
  render/volume/RaycastVolumeRenderer.cpp
  render/volume/RaycastVolumeRenderer.ispc
  render/volume/RaycastVolumeRendererMaterial.ih
  render/volume/RaycastVolumeRendererMaterial.ispc

  render/pathtracer/PathTracer.ispc
  render/pathtracer/PathTracer.cpp
  render/pathtracer/materials/Material.ispc
  render/pathtracer/materials/OBJ.ispc
  render/pathtracer/materials/OBJ.cpp
  render/pathtracer/materials/Velvet.ispc
  render/pathtracer/materials/Velvet.cpp
  render/pathtracer/materials/Metal.ispc
  render/pathtracer/materials/Metal.cpp
  render/pathtracer/materials/ThinDielectric.ispc
  render/pathtracer/materials/ThinDielectric.cpp
  render/pathtracer/materials/Dielectric.ispc
  render/pathtracer/materials/Dielectric.cpp
  render/pathtracer/materials/MetallicPaint.ispc
  render/pathtracer/materials/MetallicPaint.cpp
  render/pathtracer/materials/Plastic.ispc
  render/pathtracer/materials/Plastic.cpp
  render/pathtracer/materials/Matte.ispc
  render/pathtracer/materials/Matte.cpp

  api/API.cpp
  api/Device.cpp
  api/LocalDevice.cpp
  )

# -------------------------------------------------------
# MPI components
# -------------------------------------------------------
IF (OSPRAY_MPI)
  # if mpi mode is enabled, we have to configure the right mpi
  # compiler etc.
  CONFIGURE_MPI()

  SET(OSPRAY_SOURCES ${OSPRAY_SOURCES}
    mpi/MPIDevice.cpp
    mpi/MPICommon.cpp
    mpi/MPILoadBalancer.cpp
    mpi/worker.cpp

    mpi/async/Messaging.cpp
    mpi/async/SimpleSendRecvMessaging.cpp
    mpi/async/MultiIsendIrecvMessaging.cpp
    mpi/async/BatchedIsendIrecvMessaging.cpp
    mpi/async/CommLayer.cpp

    mpi/DistributedFrameBuffer.cpp
    mpi/DistributedFrameBuffer.ispc

    fb/DisplayWall.cpp
    )

  # ============================================
  ADD_EXECUTABLE(ospCreateCompositeTestCubes${OSPRAY_EXE_SUFFIX}
    mpi/testing/createCompositeTestCubes
    )
  TARGET_LINK_LIBRARIES(ospCreateCompositeTestCubes${OSPRAY_EXE_SUFFIX}
    ospray${OSPRAY_LIB_SUFFIX}
    )

  # ============================================
  INCLUDE(${PROJECT_SOURCE_DIR}/cmake/glut.cmake)
  INCLUDE_DIRECTORIES(${PROJECT_SOURCE_DIR}/ospray/include)
  ADD_EXECUTABLE(ospTestDistributedApp${OSPRAY_EXE_SUFFIX}
    mpi/testing/TestDistributedApp
    )
  TARGET_LINK_LIBRARIES(ospTestDistributedApp${OSPRAY_EXE_SUFFIX}
    ospray${OSPRAY_LIB_SUFFIX}
    )

ENDIF()

# -------------------------------------------------------
# DisplayCluster components
# -------------------------------------------------------
INCLUDE(${PROJECT_SOURCE_DIR}/cmake/displaycluster.cmake)

IF (OSPRAY_DISPLAYCLUSTER)
  CONFIGURE_DISPLAYCLUSTER()
ENDIF()

# -------------------------------------------------------
# COI components
# -------------------------------------------------------
IF (OSPRAY_BUILD_COI_DEVICE)
  FIND_LIBRARY(LIBCOI_DEVICE libcoi_device.so
    PATHS
    /opt/mpss/*/sysroots/k1om-mpss-linux/usr/lib64
    /opt/intel/mic/coi/device-linux-release/lib
    )
  FIND_LIBRARY(LIBCOI_HOST libcoi_host.so
    PATHS
    /opt/mpss/*/sysroots/k1om-mpss-linux/usr/lib64
    /opt/intel/mic/coi/host-linux-release/lib
    )
  MARK_AS_ADVANCED(LIBCOI_DEVICE)
  MARK_AS_ADVANCED(LIBCOI_HOST)
  SET(OSPRAY_MIC_COI ON)
  INCLUDE_DIRECTORIES(/opt/intel/mic/coi/include)
  INCLUDE_DIRECTORIES(/usr/include/intel-coi)
  IF (THIS_IS_MIC)
    SET(OSPRAY_COI_COMPONENTS api/COIDeviceDev.cpp)
  ELSE()
    SET(OSPRAY_COI_COMPONENTS api/COIDeviceHost.cpp)
  ENDIF()
  SET(OSPRAY_SOURCES ${OSPRAY_SOURCES} ${OSPRAY_COI_COMPONENTS})
ENDIF()

##############################################################
# build the ospray library (using flags and compilers as configured by
# CONFIGURE_OSPRAY() and/or CONFIGURE_MPI()
##############################################################
SET(CMAKE_THREAD_PREFER_PTHREAD TRUE)
FIND_PACKAGE(Threads REQUIRED)

OSPRAY_ADD_LIBRARY(ospray${OSPRAY_LIB_SUFFIX} SHARED
  ${OSPRAY_SOURCES}
)

TARGET_LINK_LIBRARIES(ospray${OSPRAY_LIB_SUFFIX}
  ospray_embree${OSPRAY_LIB_SUFFIX}
<<<<<<< HEAD
  ${TBB_LIBRARIES}
=======
>>>>>>> 6df49091
  ${CMAKE_THREAD_LIBS_INIT}
  ${CMAKE_DL_LIBS}
  tbb
)

IF (OSPRAY_DISPLAYCLUSTER)
  TARGET_LINK_LIBRARIES(ospray${OSPRAY_LIB_SUFFIX}
    ${DISPLAYCLUSTER_LIBRARIES}
  )
ENDIF()


# ------------------------------------------------------------
INSTALL(DIRECTORY include/ospray DESTINATION include FILES_MATCHING PATTERN "*.h")
INSTALL(DIRECTORY common DESTINATION include/ospray FILES_MATCHING PATTERN "*.h")
INSTALL(DIRECTORY embree-v2.7.1 DESTINATION include/ospray FILES_MATCHING PATTERN "*.h")
SET_TARGET_PROPERTIES(ospray${OSPRAY_LIB_SUFFIX}
  PROPERTIES VERSION ${OSPRAY_VERSION} SOVERSION ${OSPRAY_SOVERSION})
<<<<<<< HEAD
IF (NOT OSPRAY_ALLOW_EXTERNAL_EMBREE)
        INSTALL(TARGETS ospray${OSPRAY_LIB_SUFFIX}
                EXPORT ospray${OSPRAY_LIB_SUFFIX}Export
                DESTINATION lib
                )
        INSTALL(EXPORT ospray${OSPRAY_LIB_SUFFIX}Export
                DESTINATION ${CMAKE_DIR} FILE libospray${OSPRAY_LIB_SUFFIX}Targets.cmake
                )
ENDIF()
=======
INSTALL(TARGETS ospray${OSPRAY_LIB_SUFFIX}
  EXPORT ospray${OSPRAY_LIB_SUFFIX}Export
  DESTINATION lib
)
INSTALL(EXPORT ospray${OSPRAY_LIB_SUFFIX}Export
  DESTINATION ${CMAKE_DIR} FILE libospray${OSPRAY_LIB_SUFFIX}Targets.cmake
)
>>>>>>> 6df49091
##############################################################



##############################################################
# MPI DEVICE - mpi worker
##############################################################
IF (OSPRAY_MPI)
  TARGET_LINK_LIBRARIES(ospray${OSPRAY_LIB_SUFFIX} ${MPI_CXX_LIBRARIES})

  ADD_EXECUTABLE(ospray_mpi_worker${OSPRAY_EXE_SUFFIX} mpi/MPIWorker.cpp)
  TARGET_LINK_LIBRARIES(ospray_mpi_worker${OSPRAY_EXE_SUFFIX} ospray${OSPRAY_LIB_SUFFIX})
  # ------------------------------------------------------------
  INSTALL(TARGETS ospray_mpi_worker${OSPRAY_EXE_SUFFIX} DESTINATION bin)
ENDIF()


##############################################################
# COI DEVICE
##############################################################
IF (OSPRAY_BUILD_COI_DEVICE)
  IF (THIS_IS_MIC)
    # ------------------------------------------------------------
    # dev-side of COI device: lib dev-side libospray to coi dev libs,...
    # ------------------------------------------------------------
    TARGET_LINK_LIBRARIES(ospray${OSPRAY_LIB_SUFFIX}
      ${LIBCOI_DEVICE}
      )
    # ... and add the coi worker executable
    ADD_EXECUTABLE(ospray_coi_worker.mic api/COIDeviceWorker.cpp)
    TARGET_LINK_LIBRARIES(ospray_coi_worker.mic
      ospray${OSPRAY_LIB_SUFFIX}
      ${LIBCOI_DEVICE}
      )
    # ------------------------------------------------------------
    INSTALL(TARGETS ospray${OSPRAY_LIB_SUFFIX} DESTINATION lib)
    INSTALL(TARGETS ospray_coi_worker.mic DESTINATION bin)
  ELSE()
    # ------------------------------------------------------------
    # host-side of COI device: just link libospray to coi host libs
    # ------------------------------------------------------------
    TARGET_LINK_LIBRARIES(ospray${OSPRAY_LIB_SUFFIX}
      ${LIBCOI_HOST}
      )
    # note: no need to add the host-side libcoi to the install
    # targets; it's already done above
  ENDIF()
ENDIF()

##############################################################
# Configure find_package files
##############################################################

INCLUDE(${CMAKE_SOURCE_DIR}/cmake/ospray_cmake_config.cmake)<|MERGE_RESOLUTION|>--- conflicted
+++ resolved
@@ -30,13 +30,7 @@
 #ENDIF()
 
 # build and configure embree
-<<<<<<< HEAD
-IF (OSPRAY_ALLOW_EXTERNAL_EMBREE)
-  INCLUDE(../cmake/build_embree_2.7.1.cmake)
-ELSE()
-  INCLUDE(../cmake/build_embree.cmake)
-ENDIF()
-#INCLUDE_DIRECTORIES_ISPC(${CMAKE_CURRENT_SOURCE_DIR}/render/pathtracer)
+INCLUDE(../cmake/build_embree_2.7.1.cmake)
 
 # -------------------------------------------------------
 # Setup tasking system build configuration
@@ -67,9 +61,6 @@
 # -------------------------------------------------------
 # Setup ospray source files
 # -------------------------------------------------------
-=======
-INCLUDE(../cmake/build_embree_2.7.1.cmake)
->>>>>>> 6df49091
 
 SET(OSPRAY_SOURCES
   device/nwlayer.cpp
@@ -296,13 +287,9 @@
 
 TARGET_LINK_LIBRARIES(ospray${OSPRAY_LIB_SUFFIX}
   ospray_embree${OSPRAY_LIB_SUFFIX}
-<<<<<<< HEAD
   ${TBB_LIBRARIES}
-=======
->>>>>>> 6df49091
   ${CMAKE_THREAD_LIBS_INIT}
   ${CMAKE_DL_LIBS}
-  tbb
 )
 
 IF (OSPRAY_DISPLAYCLUSTER)
@@ -318,17 +305,6 @@
 INSTALL(DIRECTORY embree-v2.7.1 DESTINATION include/ospray FILES_MATCHING PATTERN "*.h")
 SET_TARGET_PROPERTIES(ospray${OSPRAY_LIB_SUFFIX}
   PROPERTIES VERSION ${OSPRAY_VERSION} SOVERSION ${OSPRAY_SOVERSION})
-<<<<<<< HEAD
-IF (NOT OSPRAY_ALLOW_EXTERNAL_EMBREE)
-        INSTALL(TARGETS ospray${OSPRAY_LIB_SUFFIX}
-                EXPORT ospray${OSPRAY_LIB_SUFFIX}Export
-                DESTINATION lib
-                )
-        INSTALL(EXPORT ospray${OSPRAY_LIB_SUFFIX}Export
-                DESTINATION ${CMAKE_DIR} FILE libospray${OSPRAY_LIB_SUFFIX}Targets.cmake
-                )
-ENDIF()
-=======
 INSTALL(TARGETS ospray${OSPRAY_LIB_SUFFIX}
   EXPORT ospray${OSPRAY_LIB_SUFFIX}Export
   DESTINATION lib
@@ -336,7 +312,6 @@
 INSTALL(EXPORT ospray${OSPRAY_LIB_SUFFIX}Export
   DESTINATION ${CMAKE_DIR} FILE libospray${OSPRAY_LIB_SUFFIX}Targets.cmake
 )
->>>>>>> 6df49091
 ##############################################################
 
 

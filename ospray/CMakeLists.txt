## ======================================================================== ##
## Copyright 2009-2016 Intel Corporation                                    ##
##                                                                          ##
## Licensed under the Apache License, Version 2.0 (the "License");          ##
## you may not use this file except in compliance with the License.         ##
## You may obtain a copy of the License at                                  ##
##                                                                          ##
##     http://www.apache.org/licenses/LICENSE-2.0                           ##
##                                                                          ##
## Unless required by applicable law or agreed to in writing, software      ##
## distributed under the License is distributed on an "AS IS" BASIS,        ##
## WITHOUT WARRANTIES OR CONDITIONS OF ANY KIND, either express or implied. ##
## See the License for the specific language governing permissions and      ##
## limitations under the License.                                           ##
## ======================================================================== ##

CONFIGURE_OSPRAY()

IF(OSPRAY_BUILD_MPI_DEVICE)
  OPTION(OSPRAY_EXP_DATA_PARALLEL "Experimental data-parallel compositing mode")
  OPTION(OSPRAY_PIN_ASYNC "Pin async mpi comm threads?" OFF)
  MARK_AS_ADVANCED(OSPRAY_PIN_ASYNC)
ENDIF()

OPTION(EXP_NEW_BB_VOLUME_KERNELS "Experimental new block/bricked volume layout" ON)
MARK_AS_ADVANCED(EXP_NEW_BB_VOLUME_KERNELS)

# NOTE(jda) - PThread hint used by both Embree and OSPRay
SET(CMAKE_THREAD_PREFER_PTHREAD TRUE)
FIND_PACKAGE(Threads REQUIRED)

# -------------------------------------------------------
# Build and configure embree
# -------------------------------------------------------

# NOTE(jda) - Embree assumes that USE_TBB will be defined correctly in
#             CONFIGURE_OSPRAY().CONFIGURE_TASKING_SYSTEM()
# NOTE(jda) - Only do the embree include once (Xeon), it will build both
#             Xeon and MIC code if both are enabled.
IF (NOT THIS_IS_MIC)
  INCLUDE(../cmake/build_embree.cmake)
ENDIF()

# -------------------------------------------------------
# Setup ospray source files
# -------------------------------------------------------

SET(OSPRAY_SOURCES
  include/ospray/ospray.h
  include/ospray/OSPDataType.h
  include/ospray/OSPTexture.h

  device/nwlayer.cpp

  math/box.ispc
  math/Distribution2D.ispc

  common/ospray.rc
  common/OSPCommon.ispc
  common/OSPCommon.cpp
  common/Core.cpp
  common/ISPC_KNC_Backend.h
  common/ISPC_KNL_Backend.h
  common/Managed.cpp
  common/ObjectHandle.cpp
  common/Data.cpp
  common/Model.ispc
  common/Model.cpp
  common/Material.cpp
  common/Library.cpp
  common/Thread.cpp

  common/tasking/parallel_for.h
  common/tasking/async.h

  fb/FrameBuffer.ispc
  fb/FrameBuffer.cpp
  fb/LocalFB.ispc
  fb/LocalFB.cpp
  fb/PixelOp.cpp

  camera/Camera.cpp
  camera/PerspectiveCamera.ispc
  camera/PerspectiveCamera.cpp
  camera/OrthographicCamera.ispc
  camera/OrthographicCamera.cpp
  camera/PanoramicCamera.ispc
  camera/PanoramicCamera.cpp

  volume/BlockBrickedVolume.ispc
  volume/BlockBrickedVolume.cpp
  volume/GhostBlockBrickedVolume.ispc
  volume/GhostBlockBrickedVolume.cpp

  volume/GridAccelerator.ispc
  volume/SharedStructuredVolume.ispc
  volume/SharedStructuredVolume.cpp
  volume/StructuredVolume.ispc
  volume/StructuredVolume.cpp
  volume/Volume.ispc
  volume/Volume.cpp
  volume/DataDistributedBlockedVolume.ispc
  volume/DataDistributedBlockedVolume.cpp

  transferFunction/LinearTransferFunction.ispc
  transferFunction/LinearTransferFunction.cpp
  transferFunction/TransferFunction.ispc
  transferFunction/TransferFunction.cpp

  geometry/Geometry.ispc
  geometry/Geometry.cpp
  geometry/TriangleMesh.ispc
  geometry/TriangleMesh.cpp
  geometry/StreamLines.cpp
  geometry/StreamLines.ispc
  geometry/Instance.ispc
  geometry/Instance.cpp
  geometry/Spheres.cpp
  geometry/Spheres.ispc
  geometry/Cylinders.cpp
  geometry/Cylinders.ispc
  geometry/Slices.ispc
  geometry/Slices.cpp
  geometry/Isosurfaces.ispc
  geometry/Isosurfaces.cpp

  lights/Light.ispc
  lights/Light.cpp
  lights/AmbientLight.ispc
  lights/AmbientLight.cpp
  lights/DirectionalLight.cpp
  lights/DirectionalLight.ispc
  lights/PointLight.cpp
  lights/PointLight.ispc
  lights/SpotLight.cpp
  lights/SpotLight.ispc
  lights/QuadLight.cpp
  lights/QuadLight.ispc
  lights/HDRILight.cpp
  lights/HDRILight.ispc

  texture/Texture2D.cpp
  texture/Texture2D.ispc

  render/LoadBalancer.cpp
  render/Renderer.ispc
  render/Renderer.cpp
  render/util.ispc
  render/raycast/RaycastRenderer.cpp
  render/raycast/RaycastRenderer.ispc
  render/simpleAO/SimpleAO.cpp
  render/simpleAO/SimpleAO.ispc
  render/simpleAO/SimpleAOMaterial.cpp
  render/simpleAO/SimpleAOMaterial.ih
  render/simpleAO/SimpleAOMaterial.ispc
  render/obj/OBJRenderer.ispc
  render/obj/OBJMaterial.ispc
  render/obj/OBJRenderer.cpp
  render/obj/OBJMaterial.cpp
  render/scivis/SciVisRenderer.ispc
  render/scivis/SciVisMaterial.ispc
  render/scivis/SciVisMaterial.ih
  render/scivis/SciVisRenderer.cpp
  render/scivis/SciVisMaterial.cpp
  render/volume/RaycastVolumeMaterial.cpp
  render/volume/RaycastVolumeMaterial.ih
  render/volume/RaycastVolumeMaterial.ispc
  render/volume/RaycastVolumeRenderer.cpp
  render/volume/RaycastVolumeRenderer.ispc

  render/pathtracer/PathTracer.ispc
  render/pathtracer/PathTracer.cpp
  render/pathtracer/materials/Material.ispc
  render/pathtracer/materials/OBJ.ispc
  render/pathtracer/materials/OBJ.cpp
  render/pathtracer/materials/Velvet.ispc
  render/pathtracer/materials/Velvet.cpp
  render/pathtracer/materials/Metal.ispc
  render/pathtracer/materials/Metal.cpp
  render/pathtracer/materials/ThinGlass.ispc
  render/pathtracer/materials/ThinGlass.cpp
  render/pathtracer/materials/Glass.ispc
  render/pathtracer/materials/Glass.cpp
  render/pathtracer/materials/MetallicPaint.ispc
  render/pathtracer/materials/MetallicPaint.cpp
  render/pathtracer/materials/Plastic.ispc
  render/pathtracer/materials/Plastic.cpp
  render/pathtracer/materials/Matte.ispc
  render/pathtracer/materials/Matte.cpp

  api/API.cpp
  api/Device.cpp
  api/LocalDevice.cpp
  )

# NOTE(jda) - To be removed when OSPCOMMON is merged for next release
ADD_DEFINITIONS(-DDONT_WARN_INCLUDE_OSPCOMMON_H)

# -------------------------------------------------------
# MPI components
# -------------------------------------------------------
IF (OSPRAY_MPI)
  # if mpi mode is enabled, we have to configure the right mpi
  # compiler etc.
  CONFIGURE_MPI()

  SET(OSPRAY_SOURCES ${OSPRAY_SOURCES}
    mpi/MPIDevice.cpp
    mpi/MPICommon.cpp
    mpi/MPILoadBalancer.cpp
    mpi/worker.cpp

    mpi/async/Messaging.cpp
    mpi/async/SimpleSendRecvMessaging.cpp
    mpi/async/MultiIsendIrecvMessaging.cpp
    mpi/async/BatchedIsendIrecvMessaging.cpp
    mpi/async/CommLayer.cpp

    mpi/DistributedFrameBuffer.cpp
    mpi/DistributedFrameBuffer.ispc

    fb/DisplayWall.cpp
    )

<<<<<<< HEAD
  # ============================================
  OSPRAY_ADD_EXECUTABLE(ospCreateCompositeTestCubes
    mpi/testing/createCompositeTestCubes
    )
  OSPRAY_EXE_LINK_LIBRARIES(ospCreateCompositeTestCubes
    ospray
    )
=======
>>>>>>> a1a20cc1
ENDIF()

# -------------------------------------------------------
# DisplayCluster components
# -------------------------------------------------------
INCLUDE(${PROJECT_SOURCE_DIR}/cmake/displaycluster.cmake)

IF (OSPRAY_DISPLAYCLUSTER)
  CONFIGURE_DISPLAYCLUSTER()
ENDIF()

# -------------------------------------------------------
# COI components
# -------------------------------------------------------
IF (OSPRAY_BUILD_COI_DEVICE)
  FIND_LIBRARY(LIBCOI_DEVICE libcoi_device.so
    PATHS
    /opt/mpss/*/sysroots/k1om-mpss-linux/usr/lib64
    /opt/intel/mic/coi/device-linux-release/lib
    )
  FIND_LIBRARY(LIBCOI_HOST libcoi_host.so
    PATHS
    /opt/mpss/*/sysroots/k1om-mpss-linux/usr/lib64
    /opt/intel/mic/coi/host-linux-release/lib
    )
  MARK_AS_ADVANCED(LIBCOI_DEVICE)
  MARK_AS_ADVANCED(LIBCOI_HOST)
  SET(OSPRAY_MIC_COI ON PARENT_SCOPE)
  INCLUDE_DIRECTORIES(/opt/intel/mic/coi/include)
  INCLUDE_DIRECTORIES(/usr/include/intel-coi)
  IF (THIS_IS_MIC)
    SET(OSPRAY_COI_COMPONENTS api/COIDeviceDev.cpp)
  ELSE()
    SET(OSPRAY_COI_COMPONENTS api/COIDeviceHost.cpp)
  ENDIF()
  SET(OSPRAY_SOURCES ${OSPRAY_SOURCES} ${OSPRAY_COI_COMPONENTS})
ENDIF()

##############################################################
# build the ospray library (using flags and compilers as configured by
# CONFIGURE_OSPRAY() and/or CONFIGURE_MPI()
##############################################################

IF (THIS_IS_MIC)
  ADD_DEFINITIONS(-DOSPRAY_TARGET_MIC)
ENDIF()

OSPRAY_ADD_LIBRARY(ospray SHARED ${OSPRAY_SOURCES})

OSPRAY_LIBRARY_LINK_LIBRARIES(ospray
  ${CMAKE_THREAD_LIBS_INIT}
  ${CMAKE_DL_LIBS}
)

IF (THIS_IS_MIC)
  OSPRAY_LIBRARY_LINK_LIBRARIES(ospray
    embree_xeonphi
    ${TBB_LIBRARIES_MIC}
  )
ELSE()
  OSPRAY_LIBRARY_LINK_LIBRARIES(ospray
    embree
    ${TBB_LIBRARIES}
  )
ENDIF()

IF (OSPRAY_DISPLAYCLUSTER)
  OSPRAY_LIBRARY_LINK_LIBRARIES(ospray ${DISPLAYCLUSTER_LIBRARIES})
ENDIF()

IF (WIN32)
  OSPRAY_LIBRARY_LINK_LIBRARIES(ospray ws2_32)
ENDIF()

OSPRAY_SET_LIBRARY_VERSION(ospray)
OSPRAY_INSTALL_LIBRARY(ospray)

# build ospTutorial, for testing
OSPRAY_ADD_EXECUTABLE(ospTutorial ../apps/ospTutorial)
OSPRAY_EXE_LINK_LIBRARIES(ospTutorial ospray ospray_common)


##############################################################
# MPI DEVICE - mpi worker
##############################################################
IF (OSPRAY_MPI)
  IF (THIS_IS_MIC)
    OSPRAY_LIBRARY_LINK_LIBRARIES(ospray
      ${MPI_LIBRARY_MIC}
    )
  ELSE()
    OSPRAY_LIBRARY_LINK_LIBRARIES(ospray
      ${MPI_CXX_LIBRARIES}
    )
  ENDIF()

  OSPRAY_ADD_EXECUTABLE(ospray_mpi_worker mpi/MPIWorker.cpp)
  OSPRAY_EXE_LINK_LIBRARIES(ospray_mpi_worker ospray)
  OSPRAY_INSTALL_EXE(ospray_mpi_worker)
ENDIF()


##############################################################
# COI DEVICE
##############################################################
IF (OSPRAY_BUILD_COI_DEVICE)
  IF (THIS_IS_MIC)
    # ------------------------------------------------------------
    # dev-side of COI device: lib dev-side libospray to coi dev libs,...
    # ------------------------------------------------------------
    OSPRAY_LIBRARY_LINK_LIBRARIES(ospray
      ${LIBCOI_DEVICE}
    )
    # ... and add the coi worker executable
    OSPRAY_ADD_EXECUTABLE(ospray_coi_worker api/COIDeviceWorker.cpp)
    OSPRAY_EXE_LINK_LIBRARIES(ospray_coi_worker
      ospray
      ${LIBCOI_DEVICE}
    )
    # ------------------------------------------------------------
    OSPRAY_INSTALL_EXE(ospray_coi_worker)
  ELSE()
    # ------------------------------------------------------------
    # host-side of COI device: just link libospray to coi host libs
    # ------------------------------------------------------------
    OSPRAY_LIBRARY_LINK_LIBRARIES(ospray
      ${LIBCOI_HOST}
    )
    # note: no need to add the host-side libcoi to the install
    # targets; it's already done above
  ENDIF()
ENDIF()

##############################################################
# Configure find_package files
##############################################################

INCLUDE(${CMAKE_SOURCE_DIR}/cmake/ospray_cmake_config.cmake)<|MERGE_RESOLUTION|>--- conflicted
+++ resolved
@@ -221,17 +221,6 @@
 
     fb/DisplayWall.cpp
     )
-
-<<<<<<< HEAD
-  # ============================================
-  OSPRAY_ADD_EXECUTABLE(ospCreateCompositeTestCubes
-    mpi/testing/createCompositeTestCubes
-    )
-  OSPRAY_EXE_LINK_LIBRARIES(ospCreateCompositeTestCubes
-    ospray
-    )
-=======
->>>>>>> a1a20cc1
 ENDIF()
 
 # -------------------------------------------------------

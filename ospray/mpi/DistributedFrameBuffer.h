--- conflicted
+++ resolved
@@ -213,14 +213,10 @@
         float sortOrder;
       };
       std::vector<BufferedTile *> bufferedTile;
-<<<<<<< HEAD
-      Mutex __align(64) mutex;
-=======
       int currentGeneration;
       int expectedInNextGeneration;
       int missingInCurrentGeneration;
       Mutex mutex;
->>>>>>> fd341366
     };
     
     /*! this function gets called whenever one of our tiles is done

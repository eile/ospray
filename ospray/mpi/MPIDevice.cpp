--- conflicted
+++ resolved
@@ -1113,7 +1113,6 @@
       return (OSPTexture2D)(int64)handle;
     }
 
-<<<<<<< HEAD
     /*! return a string represenging the given API Mode */
     const char *apiModeName(OSPDApiMode mode) 
     {
@@ -1131,6 +1130,7 @@
       };
       
     }
+
     /*! switch API mode for distriubted API extensions */
     void MPIDevice::apiMode(OSPDApiMode newMode)
     { 
@@ -1181,7 +1181,8 @@
         NOTIMPLEMENTED;
       };
       throw std::runtime_error("Distributed API not available on this device (when calling ospApiMode())"); 
-=======
+    }
+
     void MPIDevice::sampleVolume(float **results, OSPVolume volume, const vec3f *worldCoordinates, const size_t &count)
     {
       Assert2(volume, "invalid volume handle");
@@ -1198,7 +1199,6 @@
 
       // for data-distributed volumes this will need to be updated...
       cmd.get_data(count * sizeof(float), *results, 0, mpi::worker.comm);
->>>>>>> 63bb299b
     }
 
   } // ::ospray::mpi

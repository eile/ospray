--- conflicted
+++ resolved
@@ -17,15 +17,9 @@
 #pragma once
 
 #include "api/Device.h"
-<<<<<<< HEAD
-#include "mpi/command.h"
-// #include "CommandStream.h"
-#include "Work.h"
-=======
 #include "mpi/common/MPICommon.h"
 #include "mpi/common/command.h"
-#include "mpi/common/CommandStream.h"
->>>>>>> a378c314
+#include "mpi/common/Work.h"
 #include "common/Managed.h"
 
 /*! \file MPIDevice.h Implements the "mpi" device for mpi rendering */
@@ -39,12 +33,6 @@
 
       // typedef ospray::CommandTag CommandTag;
 
-<<<<<<< HEAD
-      /*! constructor */
-      MPIDevice(int *_ac=NULL, const char **_av=NULL,
-                OSPDApiMode apiMode = OSPD_MODE_MASTERED);
-      virtual ~MPIDevice();
-=======
       MPIDevice() = default;
       ~MPIDevice();
 
@@ -53,7 +41,6 @@
       void commit() override;
 
       // Device Implementation ////////////////////////////////////////////////
->>>>>>> a378c314
 
       /*! create a new frame buffer */
       OSPFrameBuffer

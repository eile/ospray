// ======================================================================== //
// Copyright 2009-2015 Intel Corporation                                    //
//                                                                          //
// Licensed under the Apache License, Version 2.0 (the "License");          //
// you may not use this file except in compliance with the License.         //
// You may obtain a copy of the License at                                  //
//                                                                          //
//     http://www.apache.org/licenses/LICENSE-2.0                           //
//                                                                          //
// Unless required by applicable law or agreed to in writing, software      //
// distributed under the License is distributed on an "AS IS" BASIS,        //
// WITHOUT WARRANTIES OR CONDITIONS OF ANY KIND, either express or implied. //
// See the License for the specific language governing permissions and      //
// limitations under the License.                                           //
// ======================================================================== //

#include "ospray/include/ospray/ospray.h"
#include "ospray/render/Renderer.h"
#include "ospray/camera/Camera.h"
#include "ospray/common/Material.h"
#include "ospray/volume/Volume.h"
#include "ospray/transferFunction/TransferFunction.h"
#include "LocalDevice.h"
#include "ospray/common/OSPCommon.h"

#if 1
# define LOG(a) if (ospray::logLevel > 2) std::cout << "#ospray: " << a << std::endl;
#else
# define LOG(a) /*ignore*/
#endif

/*! \file api.cpp implements the public ospray api functions by
  routing them to a respective \ref device */
namespace ospray {

  using std::endl;
  using std::cout;

#if OSPRAY_MPI
  namespace mpi {
    ospray::api::Device *createMPI_ListenForWorkers(int *ac, const char **av,
                                                    const char *fileNameToStorePortIn);
    ospray::api::Device *createMPI_LaunchWorkerGroup(int *ac, const char **av,
                                                     const char *launchCommand);
    ospray::api::Device *createMPI_RanksBecomeWorkers(int *ac, const char **av);
  }
#endif

#if OSPRAY_MIC_COI
  namespace coi {
    ospray::api::Device *createCoiDevice(int *ac, const char **av);
  }
#endif

} // ::ospray

#define ASSERT_DEVICE() if (ospray::api::Device::current == NULL)     \
    throw std::runtime_error("OSPRay not yet initialized "            \
                             "(most likely this means you tried to "  \
                             "call an ospray API function before "    \
                             "first calling ospInit())");

<<<<<<< HEAD
  using namespace ospray;
=======
>>>>>>> 9cd30b4c

  extern "C" void ospInit(int *_ac, const char **_av)
  {
    if (ospray::api::Device::current)
      throw std::runtime_error("OSPRay error: device already exists "
                               "(did you call ospInit twice?)");

    /* call ospray::init to properly parse common args like
       --osp:verbose, --osp:debug etc */
    ospray::init(_ac,&_av);

    const char *OSP_MPI_LAUNCH_FROM_ENV = getenv("OSPRAY_MPI_LAUNCH");

    if (OSP_MPI_LAUNCH_FROM_ENV) {
#if OSPRAY_MPI
      std::cout << "#osp: launching ospray mpi ring - make sure that mpd is running" << std::endl;
      ospray::api::Device::current
        = mpi::createMPI_LaunchWorkerGroup(_ac,_av,OSP_MPI_LAUNCH_FROM_ENV);
#else
      throw std::runtime_error("OSPRay MPI support not compiled in");
#endif
    }

    if (_ac && _av) {
      // we're only supporting local rendering for now - network device
      // etc to come.
      for (int i=1;i<*_ac;i++) {

        if (std::string(_av[i]) == "--osp:mpi") {
#if OSPRAY_MPI
          removeArgs(*_ac,(char **&)_av,i,1);
          ospray::api::Device::current
            = mpi::createMPI_RanksBecomeWorkers(_ac,_av);
#else
          throw std::runtime_error("OSPRay MPI support not compiled in");
#endif
          --i; continue;
        }
        if (std::string(_av[i]) == "--osp:coi") {
#if OSPRAY_TARGET_MIC
          throw std::runtime_error("The COI device can only be created on the host");
#elif OSPRAY_MIC_COI
          removeArgs(*_ac,(char **&)_av,i,1);
          ospray::api::Device::current
            = ospray::coi::createCoiDevice(_ac,_av);
#else
          throw std::runtime_error("OSPRay's COI support not compiled in");
#endif
          --i; continue;
        }

        if (std::string(_av[i]) == "--osp:mpi-launch") {
#if OSPRAY_MPI
          if (i+2 > *_ac)
            throw std::runtime_error("--osp:mpi-launch expects an argument");
          const char *launchCommand = strdup(_av[i+1]);
          removeArgs(*_ac,(char **&)_av,i,2);
          ospray::api::Device::current
            = mpi::createMPI_LaunchWorkerGroup(_ac,_av,launchCommand);
#else
          throw std::runtime_error("OSPRay MPI support not compiled in");
#endif
          --i; continue;
        }
        const char *listenArgName = "--osp:mpi-listen";
        if (!strncmp(_av[i],listenArgName,strlen(listenArgName))) {
#if OSPRAY_MPI
          const char *fileNameToStorePortIn = NULL;
          if (strlen(_av[i]) > strlen(listenArgName)) {
            fileNameToStorePortIn = strdup(_av[i]+strlen(listenArgName)+1);
          }
          removeArgs(*_ac,(char **&)_av,i,1);
          ospray::api::Device::current
            = mpi::createMPI_ListenForWorkers(_ac,_av,fileNameToStorePortIn);
#else
          throw std::runtime_error("OSPRay MPI support not compiled in");
#endif
          --i; continue;
        }
      }
    }

    // no device created on cmd line, yet, so default to localdevice
    if (ospray::api::Device::current == NULL)
      ospray::api::Device::current = new ospray::api::LocalDevice(_ac,_av);
  }


  /*! destroy a given frame buffer.

    due to internal reference counting the framebuffer may or may not be deleted immediately
  */
  extern "C" void ospFreeFrameBuffer(OSPFrameBuffer fb)
  {
    ASSERT_DEVICE();
    Assert(fb != NULL);
    ospray::api::Device::current->release(fb);
  }

  extern "C" OSPFrameBuffer ospNewFrameBuffer(const osp::vec2i &size,
                                              const OSPFrameBufferFormat mode,
                                              const int channels)
  {
    ASSERT_DEVICE();
    return ospray::api::Device::current->frameBufferCreate(size,mode,channels);
  }

  //! load module \<name\> from shard lib libospray_module_\<name\>.so, or
  extern "C" error_t ospLoadModule(const char *moduleName)
  {
    ASSERT_DEVICE();
    return ospray::api::Device::current->loadModule(moduleName);
  }

  extern "C" const void *ospMapFrameBuffer(OSPFrameBuffer fb,
                                           OSPFrameBufferChannel channel)
  {
    ASSERT_DEVICE();
    return ospray::api::Device::current->frameBufferMap(fb,channel);
  }

  extern "C" void ospUnmapFrameBuffer(const void *mapped,
                                      OSPFrameBuffer fb)
  {
    ASSERT_DEVICE();
    Assert(mapped != NULL && "invalid mapped pointer in ospUnmapFrameBuffer");
    ospray::api::Device::current->frameBufferUnmap(mapped,fb);
  }

  extern "C" OSPModel ospNewModel()
  {
    ASSERT_DEVICE();
    return ospray::api::Device::current->newModel();
  }

  extern "C" void ospAddGeometry(OSPModel model, OSPGeometry geometry)
  {
    ASSERT_DEVICE();
    Assert(model != NULL && "invalid model in ospAddGeometry");
    Assert(geometry != NULL && "invalid geometry in ospAddGeometry");
    return ospray::api::Device::current->addGeometry(model,geometry);
  }

  extern "C" void ospAddVolume(OSPModel model, OSPVolume volume)
  {
    ASSERT_DEVICE();
    Assert(model != NULL && "invalid model in ospAddVolume");
    Assert(volume != NULL && "invalid volume in ospAddVolume");
    return ospray::api::Device::current->addVolume(model, volume);
  }

  extern "C" void ospRemoveGeometry(OSPModel model, OSPGeometry geometry)
  {
    ASSERT_DEVICE();
    Assert(model != NULL && "invalid model in ospRemoveGeometry");
    Assert(geometry != NULL && "invalid geometry in ospRemoveGeometry");
    return ospray::api::Device::current->removeGeometry(model, geometry);
  }

  /*! create a new triangle mesh */
  extern "C" OSPTriangleMesh ospNewTriangleMesh()
  {
    ASSERT_DEVICE();
    return ospray::api::Device::current->newTriangleMesh();
  }

  /*! create a new data buffer, with optional init data and control flags */
  extern "C" OSPData ospNewData(size_t nitems, OSPDataType format, const void *init, int flags)
  {
    ASSERT_DEVICE();
    return ospray::api::Device::current->newData(nitems,format,(void*)init,flags);
  }

  /*! add a data array to another object */
  extern "C" void ospSetData(OSPObject object, const char *bufName, OSPData data)
  {
    // assert(!rendering);
    ASSERT_DEVICE();
    LOG("ospSetData(...,\"" << bufName << "\",...)");
    return ospray::api::Device::current->setObject(object,bufName,(OSPObject)data);
  }

  /*! add an object parameter to another object */
  extern "C" void ospSetParam(OSPObject target, const char *bufName, OSPObject value)
  {
    ASSERT_DEVICE();
    static bool warned = false;
    if (!warned) {
      std::cout << "'ospSetParam()' has been deprecated. Please use the new naming convention of 'ospSetObject()' instead" << std::endl;
      warned = true;
    }
    LOG("ospSetData(...,\"" << bufName << "\",...)");
    return ospray::api::Device::current->setObject(target,bufName,value);
  }
  /*! add an object parameter to another object */
  extern "C" void ospSetObject(OSPObject target, const char *bufName, OSPObject value)
  {
    ASSERT_DEVICE();
    LOG("ospSetData(...,\"" << bufName << "\",...)");
    return ospray::api::Device::current->setObject(target,bufName,value);
  }

  /*! \brief create a new renderer of given type

    return 'NULL' if that type is not known */
  extern "C" OSPRenderer ospNewRenderer(const char *_type)
  {
    ASSERT_DEVICE();
    Assert2(_type,"invalid render type identifier in ospNewRenderer");
    LOG("ospNewRenderer(" << _type << ")");
   
    std::string type(_type);
    for (size_t i = 0; i < type.size(); i++) {
      if (type[i] == '-' || type[i] == ':') 
        type[i] = '_';
    }
    OSPRenderer renderer = ospray::api::Device::current->newRenderer(type.c_str());
    // cant typecast on MPI device!
    // if (ospray::logLevel > 0)
    //   if (renderer)
    //     cout << "ospNewRenderer: " << ((ospray::Renderer*)renderer)->toString() << endl;
    //   else
    //     std::cerr << "#ospray: could not create renderer '" << type << "'" << std::endl;
    return renderer;
  }

  /*! \brief create a new geometry of given type

    return 'NULL' if that type is not known */
  extern "C" OSPGeometry ospNewGeometry(const char *type)
  {
    ASSERT_DEVICE();
    Assert(type != NULL && "invalid geometry type identifier in ospNewGeometry");
    LOG("ospNewGeometry(" << type << ")");
    OSPGeometry geometry = ospray::api::Device::current->newGeometry(type);
    // if (ospray::logLevel > 0)
    //   if (geometry)
    //     cout << "ospNewGeometry: " << ((ospray::Geometry*)geometry)->toString() << endl;
    //   else
    //     std::cerr << "#ospray: could not create geometry '" << type << "'" << std::endl;
    return geometry;
  }

  /*! \brief create a new material of given type

    return 'NULL' if that type is not known */
  extern "C" OSPMaterial ospNewMaterial(OSPRenderer renderer, const char *type)
  {
    ASSERT_DEVICE();
    // Assert2(renderer != NULL, "invalid renderer handle in ospNewMaterial");
    Assert2(type != NULL, "invalid material type identifier in ospNewMaterial");
    LOG("ospNewMaterial(" << renderer << ", " << type << ")");
    OSPMaterial material = ospray::api::Device::current->newMaterial(renderer, type);
    return material;
  }

  extern "C" OSPLight ospNewLight(OSPRenderer renderer, const char *type)
  {
    ASSERT_DEVICE();
    Assert2(type != NULL, "invalid light type identifier in ospNewLight");
    LOG("ospNewLight(" << renderer << ", " << type << ")");
    return ospray::api::Device::current->newLight(renderer, type);
  }

  /*! \brief create a new camera of given type

    return 'NULL' if that type is not known */
  extern "C" OSPCamera ospNewCamera(const char *type)
  {
    ASSERT_DEVICE();
    Assert(type != NULL && "invalid camera type identifier in ospNewCamera");
    LOG("ospNewCamera(" << type << ")");
    OSPCamera camera = ospray::api::Device::current->newCamera(type);
    return camera;
  }

  extern "C" OSPTexture2D ospNewTexture2D(int width,
                                          int height,
                                          OSPDataType type,
                                          void *data,
                                          int flags)
  {
    ASSERT_DEVICE();
    Assert2(width > 0, "Width must be greater than 0 in ospNewTexture2D");
    Assert2(height > 0, "Height must be greater than 0 in ospNewTexture2D");
    LOG("ospNewTexture2D( " << width << ", " << height << ", " << type << ", " << data << ", " << flags << ")");
    return ospray::api::Device::current->newTexture2D(width, height, type, data, flags);
  }

  /*! \brief create a new volume of given type, return 'NULL' if that type is not known */
  extern "C" OSPVolume ospNewVolume(const char *type)
  {
    ASSERT_DEVICE();
    Assert(type != NULL && "invalid volume type identifier in ospNewVolume");
    LOG("ospNewVolume(" << type << ")");
    OSPVolume volume = ospray::api::Device::current->newVolume(type);
    if (ospray::logLevel > 0) {
      if (volume)
        cout << "ospNewVolume: " << ((ospray::Volume*)volume)->toString() << endl;
      else
        std::cerr << "#ospray: could not create volume '" << type << "'" << std::endl;
    }
    return volume;
  }

  /*! \brief create a new transfer function of given type
    return 'NULL' if that type is not known */
  extern "C" OSPTransferFunction ospNewTransferFunction(const char *type)
  {
    ASSERT_DEVICE();
    Assert(type != NULL && "invalid transfer function type identifier in ospNewTransferFunction");
    LOG("ospNewTransferFunction(" << type << ")");
    OSPTransferFunction transferFunction = ospray::api::Device::current->newTransferFunction(type);
    if(ospray::logLevel > 0) {
      if(transferFunction)
        cout << "ospNewTransferFunction: " << ((ospray::TransferFunction*)transferFunction)->toString() << endl;
      else
        std::cerr << "#ospray: could not create transfer function '" << type << "'" << std::endl;
    }
    return transferFunction;
  }

<<<<<<< HEAD
  extern "C" void ospFrameBufferClear(OSPFrameBuffer fb, 
                                      const ::uint32 fbChannelFlags)
=======
  extern "C" void ospFrameBufferClear(OSPFrameBuffer fb,
                                      const uint32 fbChannelFlags)
>>>>>>> 9cd30b4c
  {
    ASSERT_DEVICE();
    ospray::api::Device::current->frameBufferClear(fb,fbChannelFlags);
  }

<<<<<<< HEAD
  /*! \brief call a renderer to render given model into given framebuffer 

    model _may_ be empty (though most framebuffers will expect one!) */
  extern "C" void ospRenderFrame(OSPFrameBuffer fb, 
                                 OSPRenderer renderer, 
                                 const ::uint32 fbChannelFlags
=======
  /*! \brief call a renderer to render given model into given framebuffer

    model _may_ be empty (though most framebuffers will expect one!) */
  extern "C" void ospRenderFrame(OSPFrameBuffer fb,
                                 OSPRenderer renderer,
                                 const uint32 fbChannelFlags=OSP_FB_COLOR
>>>>>>> 9cd30b4c
                                 )
  {
    ASSERT_DEVICE();
#if 0
    double t0 = ospray::getSysTime();
    ospray::api::Device::current->renderFrame(fb,renderer);
    double t_frame = ospray::getSysTime() - t0;
    static double nom = 0.f;
    static double den = 0.f;
    den = 0.8f*den + 1.f;
    nom = 0.8f*nom + t_frame;
    std::cout << "done rendering, time per frame = " << (t_frame*1000.f) << "ms, avg'ed fps = " << (den/nom) << std::endl;
#else
    // rendering = true;
    ospray::api::Device::current->renderFrame(fb,renderer,fbChannelFlags);
    // rendering = false;
#endif
  }

  extern "C" void ospCommit(OSPObject object)
  {
    // assert(!rendering);

    ASSERT_DEVICE();
    Assert(object && "invalid object handle to commit to");
    LOG("ospCommit(...)");
    ospray::api::Device::current->commit(object);
  }

  extern "C" void ospSetString(OSPObject _object, const char *id, const char *s)
  {
    ASSERT_DEVICE();
    ospray::api::Device::current->setString(_object,id,s);
  }

  extern "C" void ospSetf(OSPObject _object, const char *id, float x)
  {
    ASSERT_DEVICE();
    ospray::api::Device::current->setFloat(_object,id,x);
  }

  extern "C" void ospSet1f(OSPObject _object, const char *id, float x)
  {
    ASSERT_DEVICE();
    ospray::api::Device::current->setFloat(_object,id,x);
  }
<<<<<<< HEAD
  extern "C" void ospSet1i(OSPObject _object, const char *id, ::int32 x)
=======

  extern "C" void ospSet1i(OSPObject _object, const char *id, int32 x)
>>>>>>> 9cd30b4c
  {
    ASSERT_DEVICE();
    ospray::api::Device::current->setInt(_object,id,x);
  }

  extern "C" void ospSeti(OSPObject _object, const char *id, int x)
  {
    ASSERT_DEVICE();
    ospray::api::Device::current->setInt(_object,id,x);
  }

  /*! Copy data into the given volume. */
  extern "C" int ospSetRegion(OSPVolume object, void *source, osp::vec3i index, osp::vec3i count) {
    ASSERT_DEVICE();
    return(ospray::api::Device::current->setRegion(object, source, index, count));
  }

  /*! add a vec2f parameter to an object */
  extern "C" void ospSetVec2f(OSPObject _object, const char *id, const osp::vec2f &v)
  {
    ASSERT_DEVICE();
    ospray::api::Device::current->setVec2f(_object, id, v);
  }
<<<<<<< HEAD
  /*! add a data array to another object */
  extern "C" void ospSetVec3f(OSPObject _object, const char *id, const osp::vec3f &v)
=======
  /*! add a vec2i parameter to an object */
  extern "C" void ospSetVec2i(OSPObject _object, const char *id, const vec2i &v)
  {
    ASSERT_DEVICE();
    ospray::api::Device::current->setVec2i(_object, id, v);
  }
  /*! add a vec3f parameter to another object */
  extern "C" void ospSetVec3f(OSPObject _object, const char *id, const vec3f &v)
>>>>>>> 9cd30b4c
  {
    ASSERT_DEVICE();
    ospray::api::Device::current->setVec3f(_object,id,v);
  }
<<<<<<< HEAD
  /*! add a data array to another object */
  extern "C" void ospSetVec3i(OSPObject _object, const char *id, const osp::vec3i &v)
=======
  /*! add a vec3i parameter to another object */
  extern "C" void ospSetVec3i(OSPObject _object, const char *id, const vec3i &v)
>>>>>>> 9cd30b4c
  {
    ASSERT_DEVICE();
    ospray::api::Device::current->setVec3i(_object,id,v);
  }

  /*! add a vec2f parameter to another object */
  extern "C" void ospSet2f(OSPObject _object, const char *id, float x, float y)
  {
    ASSERT_DEVICE();
    ospSetVec2f(_object,id,vec2f(x,y));
  }

  /*! add a vec2f parameter to another object */
  extern "C" void ospSet2fv(OSPObject _object, const char *id, const float *xy)
  {
    ASSERT_DEVICE();
    ospSetVec2f(_object,id,vec2f(xy[0],xy[1]));
  }

  /*! add a vec2i parameter to another object */
  extern "C" void ospSet2i(OSPObject _object, const char *id, int x, int y)
  {
    ASSERT_DEVICE();
    ospSetVec2i(_object,id,vec2i(x,y));
  }

  /*! add a vec2i parameter to another object */
  extern "C" void ospSet2iv(OSPObject _object, const char *id, const int *xy)
  {
    ASSERT_DEVICE();
    ospSetVec2i(_object,id,vec2i(xy[0],xy[1]));
  }

  /*! add a vec3f parameter to another object */
  extern "C" void ospSet3f(OSPObject _object, const char *id, float x, float y, float z)
  {
    ASSERT_DEVICE();
    ospSetVec3f(_object,id,vec3f(x,y,z));
  }

  /*! add a vec3f parameter to another object */
  extern "C" void ospSet3fv(OSPObject _object, const char *id, const float *xyz)
  {
    ASSERT_DEVICE();
    ospSetVec3f(_object,id,vec3f(xyz[0],xyz[1],xyz[2]));
  }

  /*! add a vec3i parameter to another object */
  extern "C" void ospSet3i(OSPObject _object, const char *id, int x, int y, int z)
  {
    ASSERT_DEVICE();
    ospSetVec3i(_object,id,vec3f(x,y,z));
  }

  /*! add a vec3i parameter to another object */
  extern "C" void ospSet3iv(OSPObject _object, const char *id, const int *xyz)
  {
    ASSERT_DEVICE();
    ospSetVec3i(_object,id,vec3f(xyz[0],xyz[1],xyz[2]));
  }

  /*! add a void pointer to another object */
  extern "C" void ospSetVoidPtr(OSPObject _object, const char *id, void *v)
  {
    ASSERT_DEVICE();
    ospray::api::Device::current->setVoidPtr(_object,id,v);
  }

  extern "C" void ospRelease(OSPObject _object)
  {
    ASSERT_DEVICE();
    if (!_object) return;
    ospray::api::Device::current->release(_object);
  }

  //! assign given material to given geometry
  extern "C" void ospSetMaterial(OSPGeometry geometry, OSPMaterial material)
  {
    ASSERT_DEVICE();
    Assert2(geometry,"NULL geometry passed to ospSetMaterial");
    ospray::api::Device::current->setMaterial(geometry,material);
  }

  //! Get the handle of the named data array associated with an object.
  extern "C" int ospGetData(OSPObject object, const char *name, OSPData *value) {
    ASSERT_DEVICE();
    return(ospray::api::Device::current->getData(object, name, value));
  }

  //! Get a copy of the data in an array (the application is responsible for freeing this pointer).
  extern "C" int ospGetDataValues(OSPData object, void **pointer, size_t *count, OSPDataType *type) {
    ASSERT_DEVICE();
    return(ospray::api::Device::current->getDataValues(object, pointer, count, type));
  }

  //! Get the named scalar floating point value associated with an object.
  extern "C" int ospGetf(OSPObject object, const char *name, float *value) {
    ASSERT_DEVICE();
    return(ospray::api::Device::current->getf(object, name, value));
  }

  //! Get the named scalar integer associated with an object.
  extern "C" int ospGeti(OSPObject object, const char *name, int *value) {
    ASSERT_DEVICE();
    return(ospray::api::Device::current->geti(object, name, value));
  }

  //! Get the material associated with a geometry object.
  extern "C" int ospGetMaterial(OSPGeometry geometry, OSPMaterial *value) {
    ASSERT_DEVICE();
    return(ospray::api::Device::current->getMaterial(geometry, value));
  }

  //! Get the named object associated with an object.
  extern "C" int ospGetObject(OSPObject object, const char *name, OSPObject *value) {
    ASSERT_DEVICE();
    return(ospray::api::Device::current->getObject(object, name, value));
  }

  //! Retrieve a NULL-terminated list of the parameter names associated with an object.
  extern "C" int ospGetParameters(OSPObject object, char ***value) {
    ASSERT_DEVICE();
    return(ospray::api::Device::current->getParameters(object, value));
  }

  //! Get a pointer to a copy of the named character string associated with an object.
  extern "C" int ospGetString(OSPObject object, const char *name, char **value) {
    ASSERT_DEVICE();
    return(ospray::api::Device::current->getString(object, name, value));
  }

  //! Get the type of the named parameter or the given object (if 'name' is NULL).
  extern "C" int ospGetType(OSPObject object, const char *name, OSPDataType *value) {
    ASSERT_DEVICE();
    return(ospray::api::Device::current->getType(object, name, value));
  }

  //! Get the named 2-vector floating point value associated with an object.
  extern "C" int ospGetVec2f(OSPObject object, const char *name, osp::vec2f *value) {
    ASSERT_DEVICE();
    return(ospray::api::Device::current->getVec2f(object, name, value));
  }

  //! Get the named 3-vector floating point value associated with an object.
  extern "C" int ospGetVec3f(OSPObject object, const char *name, osp::vec3f *value) {
    ASSERT_DEVICE();
    return(ospray::api::Device::current->getVec3f(object, name, value));
  }

  //! Get the named 3-vector integer value associated with an object.
  extern "C" int ospGetVec3i(OSPObject object, const char *name, osp::vec3i *value) {
    ASSERT_DEVICE();
    return(ospray::api::Device::current->getVec3i(object, name, value));
  }

  /*! \brief create a new instance geometry that instantiates another
    model.  the resulting geometry still has to be added to another
    model via ospAddGeometry */
  extern "C" OSPGeometry ospNewInstance(OSPModel modelToInstantiate,
                                        const osp::affine3f &xfm)
  {
    ASSERT_DEVICE();
    // return ospray::api::Device::current->newInstance(modelToInstantiate,xfm);
    OSPGeometry geom = ospNewGeometry("instance");
    ospSet3fv(geom,"xfm.l.vx",&xfm.l.vx.x);
    ospSet3fv(geom,"xfm.l.vy",&xfm.l.vy.x);
    ospSet3fv(geom,"xfm.l.vz",&xfm.l.vz.x);
    ospSet3fv(geom,"xfm.p",&xfm.p.x);
    ospSetObject(geom,"model",modelToInstantiate);
    return geom;
  }

  extern "C" void ospPick(OSPPickResult *result, OSPRenderer renderer, const osp::vec2f &screenPos)
  {
    ASSERT_DEVICE();
    Assert2(renderer, "NULL renderer passed to ospPick");
    if (!result) return;
    *result = ospray::api::Device::current->pick(renderer, screenPos);
  }

  extern "C" OSPPickData ospUnproject(OSPRenderer renderer, const osp::vec2f &screenPos)
  {
    static bool warned = false;
    if (!warned) {
      std::cout << "'ospUnproject()' has been deprecated. Please use the new function 'ospPick()' instead" << std::endl;
      warned = true;
    }
    ASSERT_DEVICE();
    Assert2(renderer, "NULL renderer passed to ospUnproject");
    vec2f flippedScreenPos = vec2f(screenPos.x, 1.0f - screenPos.y);
    OSPPickResult pick = ospray::api::Device::current->pick(renderer, flippedScreenPos);
    OSPPickData res = { pick.hit,  pick.position.x,  pick.position.y,  pick.position.z };
    return res;
  }<|MERGE_RESOLUTION|>--- conflicted
+++ resolved
@@ -60,10 +60,7 @@
                              "call an ospray API function before "    \
                              "first calling ospInit())");
 
-<<<<<<< HEAD
   using namespace ospray;
-=======
->>>>>>> 9cd30b4c
 
   extern "C" void ospInit(int *_ac, const char **_av)
   {
@@ -386,33 +383,19 @@
     return transferFunction;
   }
 
-<<<<<<< HEAD
-  extern "C" void ospFrameBufferClear(OSPFrameBuffer fb, 
+  extern "C" void ospFrameBufferClear(OSPFrameBuffer fb,
                                       const ::uint32 fbChannelFlags)
-=======
-  extern "C" void ospFrameBufferClear(OSPFrameBuffer fb,
-                                      const uint32 fbChannelFlags)
->>>>>>> 9cd30b4c
   {
     ASSERT_DEVICE();
     ospray::api::Device::current->frameBufferClear(fb,fbChannelFlags);
   }
 
-<<<<<<< HEAD
-  /*! \brief call a renderer to render given model into given framebuffer 
-
-    model _may_ be empty (though most framebuffers will expect one!) */
-  extern "C" void ospRenderFrame(OSPFrameBuffer fb, 
-                                 OSPRenderer renderer, 
-                                 const ::uint32 fbChannelFlags
-=======
   /*! \brief call a renderer to render given model into given framebuffer
 
     model _may_ be empty (though most framebuffers will expect one!) */
   extern "C" void ospRenderFrame(OSPFrameBuffer fb,
                                  OSPRenderer renderer,
-                                 const uint32 fbChannelFlags=OSP_FB_COLOR
->>>>>>> 9cd30b4c
+                                 const ::uint32 fbChannelFlags
                                  )
   {
     ASSERT_DEVICE();
@@ -459,12 +442,7 @@
     ASSERT_DEVICE();
     ospray::api::Device::current->setFloat(_object,id,x);
   }
-<<<<<<< HEAD
   extern "C" void ospSet1i(OSPObject _object, const char *id, ::int32 x)
-=======
-
-  extern "C" void ospSet1i(OSPObject _object, const char *id, int32 x)
->>>>>>> 9cd30b4c
   {
     ASSERT_DEVICE();
     ospray::api::Device::current->setInt(_object,id,x);
@@ -488,30 +466,22 @@
     ASSERT_DEVICE();
     ospray::api::Device::current->setVec2f(_object, id, v);
   }
-<<<<<<< HEAD
-  /*! add a data array to another object */
+
+  /*! add a vec2i parameter to an object */
+  extern "C" void ospSetVec2i(OSPObject _object, const char *id, const osp::vec2i &v)
+  {
+    ASSERT_DEVICE();
+    ospray::api::Device::current->setVec2i(_object, id, v);
+  }
+  /*! add a vec3f parameter to another object */
   extern "C" void ospSetVec3f(OSPObject _object, const char *id, const osp::vec3f &v)
-=======
-  /*! add a vec2i parameter to an object */
-  extern "C" void ospSetVec2i(OSPObject _object, const char *id, const vec2i &v)
-  {
-    ASSERT_DEVICE();
-    ospray::api::Device::current->setVec2i(_object, id, v);
-  }
-  /*! add a vec3f parameter to another object */
-  extern "C" void ospSetVec3f(OSPObject _object, const char *id, const vec3f &v)
->>>>>>> 9cd30b4c
   {
     ASSERT_DEVICE();
     ospray::api::Device::current->setVec3f(_object,id,v);
   }
-<<<<<<< HEAD
-  /*! add a data array to another object */
+
+  /*! add a vec3i parameter to another object */
   extern "C" void ospSetVec3i(OSPObject _object, const char *id, const osp::vec3i &v)
-=======
-  /*! add a vec3i parameter to another object */
-  extern "C" void ospSetVec3i(OSPObject _object, const char *id, const vec3i &v)
->>>>>>> 9cd30b4c
   {
     ASSERT_DEVICE();
     ospray::api::Device::current->setVec3i(_object,id,v);

--- conflicted
+++ resolved
@@ -304,7 +304,6 @@
       for(int i = 1; i < *ac;i++)
       {
         std::string arg(av[i]);
-<<<<<<< HEAD
         if (arg == "-win") {
           std::string arg2(av[i+1]);
           size_t pos = arg2.find("x");
@@ -317,20 +316,6 @@
             g_width = atoi(av[i+1]);
             g_height = atoi(av[i+1]);
             removeArgs(*ac,(char **&)av,i,3);
-=======
-        if (arg == "-win")
-        {
-          if (++i < *ac)
-          {
-            std::string arg2(av[i]);
-            size_t pos = arg2.find("x");
-            if (pos != std::string::npos)
-            {
-              arg2.replace(pos, 1, " ");
-              std::stringstream ss(arg2);
-              ss >> g_width >> g_height;
-            }
->>>>>>> 73cb871f
           }
           continue;
         }

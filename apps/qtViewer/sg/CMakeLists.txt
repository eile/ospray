## ======================================================================== ##
## Copyright 2009-2016 Intel Corporation                                    ##
##                                                                          ##
## Licensed under the Apache License, Version 2.0 (the "License");          ##
## you may not use this file except in compliance with the License.         ##
## You may obtain a copy of the License at                                  ##
##                                                                          ##
##     http://www.apache.org/licenses/LICENSE-2.0                           ##
##                                                                          ##
## Unless required by applicable law or agreed to in writing, software      ##
## distributed under the License is distributed on an "AS IS" BASIS,        ##
## WITHOUT WARRANTIES OR CONDITIONS OF ANY KIND, either express or implied. ##
## See the License for the specific language governing permissions and      ##
## limitations under the License.                                           ##
## ======================================================================== ##

INCLUDE_DIRECTORIES(${CMAKE_CURRENT_SOURCE_DIR})

OSPRAY_CREATE_LIBRARY(ospray_sg SHARED
  # scene graph nodes
  SceneGraph.cpp
  Renderer.cpp

  geometry/Spheres.cpp
  geometry/TriangleMesh.cpp

  camera/PerspectiveCamera.cpp

  common/Common.cpp
  common/Node.cpp
  common/Integrator.cpp
  common/World.cpp
  common/Texture2D.cpp
  common/Material.cpp
  common/Transform.cpp
  
  transferFunction/TransferFunction.cpp
  volume/Volume.cpp

  module/Module.cpp

  3rdParty/ply.cpp

  # scene graph importers
  importer/Importer.cpp
<<<<<<< HEAD
  importer/ImportSpheres.cpp
  importer/ImportOSG.cpp
=======
  importer/ImportOSP.cpp
>>>>>>> 550f7705
  importer/ImportOBJ.cpp
  importer/ImportPLY.cpp
  importer/ImportRIVL.cpp
LINK
  ospray
  ospray_common
  ospray_xml
)<|MERGE_RESOLUTION|>--- conflicted
+++ resolved
@@ -43,12 +43,7 @@
 
   # scene graph importers
   importer/Importer.cpp
-<<<<<<< HEAD
-  importer/ImportSpheres.cpp
   importer/ImportOSG.cpp
-=======
-  importer/ImportOSP.cpp
->>>>>>> 550f7705
   importer/ImportOBJ.cpp
   importer/ImportPLY.cpp
   importer/ImportRIVL.cpp

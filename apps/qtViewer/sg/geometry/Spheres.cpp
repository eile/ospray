--- conflicted
+++ resolved
@@ -117,8 +117,6 @@
       ospAddGeometry(ctx.world->ospModel,ospGeometry);
       ospCommit(data);
     }
-<<<<<<< HEAD
-
 
     struct RandomSpheres : public Spheres {
       //! \brief Initialize this node's value from given XML node 
@@ -143,10 +141,6 @@
     };
 
     OSP_REGISTER_SG_NODE(RandomSpheres);
-=======
- 
     OSP_REGISTER_SG_NODE(Spheres);
-    
->>>>>>> 6d1b7d77
   }
 }
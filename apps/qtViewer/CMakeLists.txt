## ======================================================================== ##
## Copyright 2009-2017 Intel Corporation                                    ##
##                                                                          ##
## Licensed under the Apache License, Version 2.0 (the "License");          ##
## you may not use this file except in compliance with the License.         ##
## You may obtain a copy of the License at                                  ##
##                                                                          ##
##     http://www.apache.org/licenses/LICENSE-2.0                           ##
##                                                                          ##
## Unless required by applicable law or agreed to in writing, software      ##
## distributed under the License is distributed on an "AS IS" BASIS,        ##
## WITHOUT WARRANTIES OR CONDITIONS OF ANY KIND, either express or implied. ##
## See the License for the specific language governing permissions and      ##
## limitations under the License.                                           ##
## ======================================================================== ##

INCLUDE_DIRECTORIES(${PROJECT_SOURCE_DIR}/ospray/include)
INCLUDE_DIRECTORIES(${PROJECT_SOURCE_DIR}/)
INCLUDE_DIRECTORIES(${CMAKE_CURRENT_SOURCE_DIR})

SET(LIBS ${LIBS} ${GLUT_LIBRARIES} ${OPENGL_LIBRARIES})

<<<<<<< HEAD
IF (OSPRAY_MODULE_MPI)
  LIST(APPEND LIBS ospray_module_mpi)
ENDIF()

=======
>>>>>>> 9a37b456
FIND_PACKAGE(Qt4 REQUIRED QtGui QtOpenGL) 
SET(QT_USE_QTOPENGL TRUE)
FIND_PACKAGE(OpenGL REQUIRED)
INCLUDE(${QT_USE_FILE})
SET(LIBS ${LIBS} Qt4::QtGui Qt4::QtOpenGL ${OPENGL_LIBRARIES})

SET(SRCS ${SRCS}
  # qt helper widgets
  widgets/affineSpaceManipulator/HelperGeometry.cpp
  widgets/affineSpaceManipulator/QAffineSpaceManipulator.cpp
  widgets/transferFunction/QTransferFunctionEditor.cpp
  widgets/lightManipulator/QLightManipulator.cpp

  # modelviewer proper
  ModelViewer.cpp
  FPSCounter.cpp

  # the (th)ing to launch them all, and in darkness bind them...
  main.cpp
  )

SET(MOC_HEADERS
  ModelViewer.h
  widgets/transferFunction/QTransferFunctionEditor.h
  widgets/affineSpaceManipulator/QAffineSpaceManipulator.h
  widgets/lightManipulator/QLightManipulator.h
  )

QT4_WRAP_CPP(MOC_OUTFILES ${MOC_HEADERS})

OSPRAY_CREATE_APPLICATION(ospQtViewer
  ${SRCS}
  ${MOC_OUTFILES}
LINK
  ${LIBS} 
  ospray_sg
  ${TBB_LIBRARY_MALLOC}
  ${TBB_LIBRARY}
)<|MERGE_RESOLUTION|>--- conflicted
+++ resolved
@@ -20,13 +20,6 @@
 
 SET(LIBS ${LIBS} ${GLUT_LIBRARIES} ${OPENGL_LIBRARIES})
 
-<<<<<<< HEAD
-IF (OSPRAY_MODULE_MPI)
-  LIST(APPEND LIBS ospray_module_mpi)
-ENDIF()
-
-=======
->>>>>>> 9a37b456
 FIND_PACKAGE(Qt4 REQUIRED QtGui QtOpenGL) 
 SET(QT_USE_QTOPENGL TRUE)
 FIND_PACKAGE(OpenGL REQUIRED)

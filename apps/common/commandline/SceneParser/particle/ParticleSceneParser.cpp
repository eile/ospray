// ======================================================================== //
// Copyright 2009-2016 Intel Corporation                                    //
//                                                                          //
// Licensed under the Apache License, Version 2.0 (the "License");          //
// you may not use this file except in compliance with the License.         //
// You may obtain a copy of the License at                                  //
//                                                                          //
//     http://www.apache.org/licenses/LICENSE-2.0                           //
//                                                                          //
// Unless required by applicable law or agreed to in writing, software      //
// distributed under the License is distributed on an "AS IS" BASIS,        //
// WITHOUT WARRANTIES OR CONDITIONS OF ANY KIND, either express or implied. //
// See the License for the specific language governing permissions and      //
// limitations under the License.                                           //
// ======================================================================== //

#include "ParticleSceneParser.h"

// particle viewer
#include "Model.h"
#include "uintah.h"

#include <ospray_cpp/Data.h>

using namespace ospray;
using namespace ospcommon;

// TODO: Need to convert ospray.h calls to ospray::cpp objects!

// Helper functions ///////////////////////////////////////////////////////////

particle::Model *createTestCube(int numPerSide)
{
  particle::Model *m = new particle::Model;
  int type = m->getAtomType("testParticle");
  for (int z=0;z<numPerSide;z++)
    for (int y=0;y<numPerSide;y++)
      for (int x=0;x<numPerSide;x++) {
        particle::Model::Atom a;
        a.position.x = x/float(numPerSide);
        a.position.y = y/float(numPerSide);
        a.position.z = z/float(numPerSide);
        a.type = type;
        a.radius = 1.f/numPerSide;
        m->atom.push_back(a);
      }
  return m;
}

OSPData makeMaterials(OSPRenderer renderer, particle::Model *model)
{
  int numMaterials = model->atomType.size();
  std::vector<OSPMaterial> matArray(numMaterials);
  for (int i = 0; i < numMaterials; i++) {
    OSPMaterial mat = ospNewMaterial(renderer,"OBJMaterial");
    assert(mat);
    ospSet3fv(mat,"kd",&model->atomType[i]->color.x);
    ospCommit(mat);
    matArray[i] = mat;
  }
  OSPData data = ospNewData(numMaterials,OSP_OBJECT,matArray.data());
  ospCommit(data);
  return data;
}

// Helper types ///////////////////////////////////////////////////////////////

struct DeferredLoadJob {
  DeferredLoadJob(particle::Model *model,
                  const FileName &xyzFileName,
                  const FileName &defFileName)
    : model(model), xyzFileName(xyzFileName), defFileName(defFileName)
  {}

  //! the mode we still have to load
  particle::Model *model;
  //! file name of xyz file to be loaded into this model
  FileName xyzFileName;
  //! name of atom type defintion file active when this xyz file was added
  FileName defFileName;
};

// Class definitions //////////////////////////////////////////////////////////

ParticleSceneParser::ParticleSceneParser(cpp::Renderer renderer) :
  renderer(renderer)
{
}

bool ParticleSceneParser::parse(int ac, const char **&av)
{
  bool loadedScene = false;
  std::vector<particle::Model *> particleModel;
  std::vector<DeferredLoadJob *> deferredLoadingListXYZ;
  FileName defFileName = "";
  std::vector<OSPModel> modelTimeStep;
  int timeStep = 0;

  for (int i = 1; i < ac; i++) {
    const std::string arg = av[i];
    if (arg == "--radius") {
      ospray::particle::Model::defaultRadius = atof(av[++i]);
    } else if (arg == "--atom-defs") {
      defFileName = av[++i];
    } else if (arg == "--particle-timestep") {
      timeStep = atoi(av[++i]);
    } else {
      FileName fn = arg;
      if (fn.str() == "___CUBE_TEST___") {
        int numPerSide = atoi(av[++i]);
        particle::Model *m = createTestCube(numPerSide);
        particleModel.push_back(m);
        loadedScene = true;
      } else if (fn.ext() == "xyz") {
        particle::Model *m = new particle::Model;
        deferredLoadingListXYZ.push_back(new DeferredLoadJob(m,fn,defFileName));
        particleModel.push_back(m);
        loadedScene = true;
      } else if (fn.ext() == "xyz2") {
        particle::Model *m = new particle::Model;
        m->loadXYZ2(fn);
        particleModel.push_back(m);
        loadedScene = true;
#if 1 // NOTE(jda) - The '.xml' file extension conflicts with RIVL files in
      //             TriangleMeshSceneParser...disabling here for now until the
      //             the problem requires a solution.
      }
#else
      } else if (fn.ext() == "xml") {
        particle::Model *m = particle::parse__Uintah_timestep_xml(fn);
        particleModel.push_back(m);
        loadedScene = true;
      }
#endif
    }
  }

  if (loadedScene) {
    m_model = make_unique<cpp::Model>();

    auto &model = *m_model;

    //TODO: this needs parallelized as it was in ospParticleViewer...
    for (uint32_t i = 0; i < deferredLoadingListXYZ.size(); ++i) {
      FileName defFileName = deferredLoadingListXYZ[i]->defFileName;
      FileName xyzFileName = deferredLoadingListXYZ[i]->xyzFileName;
      particle::Model *model = deferredLoadingListXYZ[i]->model;

      if (defFileName.str() != "")
        model->readAtomTypeDefinitions(defFileName);
      model->loadXYZ(xyzFileName);
    }

    for (uint32_t i = 0; i < particleModel.size(); i++) {
      OSPModel model = ospNewModel();
      OSPData materialData = makeMaterials(renderer.handle(), particleModel[i]);

      OSPData data = ospNewData(particleModel[i]->atom.size()*5,OSP_FLOAT,
                                &particleModel[i]->atom[0],OSP_DATA_SHARED_BUFFER);
      ospCommit(data);

      OSPGeometry geom = ospNewGeometry("spheres");
      ospSet1i(geom,"bytes_per_sphere",sizeof(particle::Model::Atom));
      ospSet1i(geom,"offset_center",0);
      ospSet1i(geom,"offset_radius",3*sizeof(float));
      ospSet1i(geom,"offset_materialID",4*sizeof(float));
      ospSetData(geom,"spheres",data);
      ospSetData(geom,"materialList",materialData);
      ospCommit(geom);

      ospAddGeometry(model,geom);
      ospCommit(model);

      modelTimeStep.push_back(model);
    }

<<<<<<< HEAD
    sceneModel = modelTimeStep[timeStep];
    sceneBbox  = particleModel[0]->getBBox();
=======
    model = modelTimeStep[timeStep];
    m_bbox  = particleModel[0]->getBBox();
>>>>>>> 3fd314ab
  }

  return loadedScene;
}

ospray::cpp::Model ParticleSceneParser::model() const
{
<<<<<<< HEAD
  return sceneModel;
=======
  return m_model.get() == nullptr ? cpp::Model() : *m_model;
>>>>>>> 3fd314ab
}

ospcommon::box3f ParticleSceneParser::bbox() const
{
  return sceneBbox;
}
<|MERGE_RESOLUTION|>--- conflicted
+++ resolved
@@ -136,9 +136,9 @@
   }
 
   if (loadedScene) {
-    m_model = make_unique<cpp::Model>();
+    sceneModel = make_unique<cpp::Model>();
 
-    auto &model = *m_model;
+    auto &model = *sceneMmodel;
 
     //TODO: this needs parallelized as it was in ospParticleViewer...
     for (uint32_t i = 0; i < deferredLoadingListXYZ.size(); ++i) {
@@ -174,13 +174,8 @@
       modelTimeStep.push_back(model);
     }
 
-<<<<<<< HEAD
-    sceneModel = modelTimeStep[timeStep];
+    model = modelTimeStep[timeStep];
     sceneBbox  = particleModel[0]->getBBox();
-=======
-    model = modelTimeStep[timeStep];
-    m_bbox  = particleModel[0]->getBBox();
->>>>>>> 3fd314ab
   }
 
   return loadedScene;
@@ -188,11 +183,7 @@
 
 ospray::cpp::Model ParticleSceneParser::model() const
 {
-<<<<<<< HEAD
-  return sceneModel;
-=======
-  return m_model.get() == nullptr ? cpp::Model() : *m_model;
->>>>>>> 3fd314ab
+  return sceneModel.get() == nullptr ? cpp::Model() : *sceneModel;
 }
 
 ospcommon::box3f ParticleSceneParser::bbox() const

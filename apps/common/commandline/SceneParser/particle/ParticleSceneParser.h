--- conflicted
+++ resolved
@@ -32,14 +32,8 @@
 
 private:
 
-<<<<<<< HEAD
   ospray::cpp::Renderer renderer;
-  ospray::cpp::Model    sceneModel;
   ospcommon::box3f      sceneBbox;
-=======
-  ospray::cpp::Renderer m_renderer;
-  ospcommon::box3f      m_bbox;
 
-  std::unique_ptr<ospray::cpp::Model> m_model;
->>>>>>> 3fd314ab
+  std::unique_ptr<ospray::cpp::Model> sceneModel;
 };
--- conflicted
+++ resolved
@@ -258,29 +258,29 @@
     {
       ospSetObject(ospRenderer,"model", child("world")->valueAs<OSPObject>());
       ospSetObject(ospRenderer,"camera", child("camera")->valueAs<OSPObject>());
-<<<<<<< HEAD
-      ospCommit(ospRenderer);
-
-      PRINT(child("camera")["pos"]->valueAs<vec3f>());
-
-      // create and setup light for Ambient Occlusion
-      std::vector<OSPLight> lights;
-      // currently getting a core dump if this is on ...
-      for(auto &lightNode : child("lights")->children()) {
-        OSPLight l = (OSPLight)lightNode->valueAs<OSPObject>();
-        lights.push_back(l);
-      }
-
-      OSPData lightsd = ospNewData(lights.size(), OSP_OBJECT// OSP_LIGHT 
-                                   // iw: using OSP_LIGHT gives a core dump i nmpi mode...
-                                   , &lights[0]);
-      ospCommit(lightsd);
-
-      // complete setup of renderer
-      // ospSetObject(ospRenderer, "model",  child("world")->valueAs<OSPObject>());
-      ospSetObject(ospRenderer, "lights", lightsd);
-      ospCommit(ospRenderer);
-=======
+// <<<<<<< HEAD
+//       ospCommit(ospRenderer);
+
+//       PRINT(child("camera")["pos"]->valueAs<vec3f>());
+
+//       // create and setup light for Ambient Occlusion
+//       std::vector<OSPLight> lights;
+//       // currently getting a core dump if this is on ...
+//       for(auto &lightNode : child("lights")->children()) {
+//         OSPLight l = (OSPLight)lightNode->valueAs<OSPObject>();
+//         lights.push_back(l);
+//       }
+
+//       OSPData lightsd = ospNewData(lights.size(), OSP_OBJECT// OSP_LIGHT 
+//                                    // iw: using OSP_LIGHT gives a core dump i nmpi mode...
+//                                    , &lights[0]);
+//       ospCommit(lightsd);
+
+//       // complete setup of renderer
+//       // ospSetObject(ospRenderer, "model",  child("world")->valueAs<OSPObject>());
+//       ospSetObject(ospRenderer, "lights", lightsd);
+//       ospCommit(ospRenderer);
+// =======
 
       if (lightsData == nullptr || lightsBuildTime < child("lights")->childrenLastModified())
       {
@@ -300,15 +300,9 @@
       ospSetObject(ospRenderer, "model",  child("world")->valueAs<OSPObject>());
       ospSetObject(ospRenderer, "lights", lightsData);
 
->>>>>>> 9c5a32b2
+// >>>>>>> devel
       //TODO: some child is kicking off modified every frame...Should figure
       //      out which and ignore it
-
-      PING;
-      PRINT(this);
-      PRINT(child("camera")->childrenLastModified());
-      PRINT(lastModified());
-      PRINT(frameMTime);
 
       if (child("camera")->childrenLastModified() > frameMTime
         || child("lights")->childrenLastModified() > frameMTime
@@ -319,7 +313,6 @@
         || child("spp")->lastModified() > frameMTime
         )
       {
-        std::cout << "RESETTING ACCUM" << std::endl;
         ospFrameBufferClear(
           (OSPFrameBuffer)child("frameBuffer")->valueAs<OSPObject>(),
           OSP_FB_COLOR | OSP_FB_ACCUM

--- conflicted
+++ resolved
@@ -45,31 +45,19 @@
         camera motion, setting default camera position, etc. Nodes
         for which that does not apply can simpy return
         box3f(embree::empty) */
-<<<<<<< HEAD
-      virtual box3f getBounds();
+      virtual box3f getBounds() override;
       virtual void preCommit(RenderContext &ctx);
       virtual void postCommit(RenderContext &ctx);
       virtual void preRender(RenderContext &ctx);
       virtual void postRender(RenderContext &ctx);
 
+      OSPModel ospModel;
+      std::vector<std::shared_ptr<Node> > nodes;
+
       // template<typename T>
       // inline void add(const Ref<T> &t) { add(t.ptr); }
       // template<typename T>
       // inline void add(T *t) { node.push_back(t); }
-=======
-      virtual box3f getBounds() override;
-
-      template<typename T>
-      inline void add(const std::shared_ptr<T> &t) {
-        assert(t);
-        std::shared_ptr<sg::Node> asNode = std::dynamic_pointer_cast<Node>(t);
-        assert(asNode);
-        nodes.push_back(asNode);
-      }
-
-      std::vector<std::shared_ptr<sg::Node> > nodes;
-      OSPModel ospModel;
->>>>>>> 7105ff0f
     };
     
   } // ::ospray::sg

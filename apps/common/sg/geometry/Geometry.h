--- conflicted
+++ resolved
@@ -32,11 +32,7 @@
       virtual    std::string toString() const override { return "ospray::sg::Geometry"; }
 
       //! return bounding box of all primitives
-<<<<<<< HEAD
-      // virtual box3f getBounds() = 0;
-=======
-      virtual box3f getBounds() override = 0;
->>>>>>> 7105ff0f
+      // virtual box3f getBounds() override = 0;
 
       /*! geometry type, i.e., 'spheres', 'cylinders', 'trianglemesh', ... */
       const std::string type; 

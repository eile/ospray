// ======================================================================== //
// Copyright 2009-2015 Intel Corporation                                    //
//                                                                          //
// Licensed under the Apache License, Version 2.0 (the "License");          //
// you may not use this file except in compliance with the License.         //
// You may obtain a copy of the License at                                  //
//                                                                          //
//     http://www.apache.org/licenses/LICENSE-2.0                           //
//                                                                          //
// Unless required by applicable law or agreed to in writing, software      //
// distributed under the License is distributed on an "AS IS" BASIS,        //
// WITHOUT WARRANTIES OR CONDITIONS OF ANY KIND, either express or implied. //
// See the License for the specific language governing permissions and      //
// limitations under the License.                                           //
// ======================================================================== //

#pragma once

// ospray
#include "ospray/common/OSPCommon.h"
<<<<<<< HEAD
// std
=======
// embree
#include "common/sys/filename.h"
// stl
>>>>>>> fdc252ed
#include <stack>
#include <vector>

#ifdef _WIN32
#  ifdef ospray_xml_EXPORTS
#    define OSPRAY_XML_INTERFACE __declspec(dllexport)
#  else
#    define OSPRAY_XML_INTERFACE __declspec(dllimport)
#  endif
#else
#  define OSPRAY_XML_INTERFACE
#endif

namespace ospray {
  namespace xml {

<<<<<<< HEAD
    struct Node;
=======
    using embree::FileName;

>>>>>>> fdc252ed
    struct XMLDoc;

    /*! 'prop'erties in xml nodes are the 'name="value"' inside the
      <node name1="value1" name2="value2"> ... </node> description */
    struct Prop {
      std::string name;
      std::string value;
    };

    /*! a XML node, consisting of a name, a list of properties, and a
      set of child nodes */
    struct Node {
<<<<<<< HEAD
      std::string         name;
      std::string         content;
      std::vector<Prop *> prop;
      std::vector<Node *> child;
      XMLDoc             *doc;
      // std::vector<Ref<Prop> > prop;
      // std::vector<Ref<Node> > child;
=======
      //! constructor
      Node(XMLDoc *doc) : name(""), content(""), doc(doc) {}
>>>>>>> fdc252ed
      
      //! destructor
      virtual ~Node();

      inline bool hasProp(const std::string &name) const {
        for (int i=0;i<prop.size();i++) 
          if (prop[i]->name == name) return true;
        return false;
      }
      inline std::string getProp(const std::string &name) const {
        for (int i=0;i<prop.size();i++) 
          if (prop[i]->name == name) return prop[i]->value; 
        return "";
      }

      /*! find properly with given name, and return as long ('l')
        int. return undefined if prop does not exist */
      inline size_t getPropl(const std::string &name) const
      { return atol(getProp(name).c_str()); }
      
<<<<<<< HEAD
      Node() : name(""), content(""), doc(NULL) {}
      virtual ~Node();
=======
      /*! name of the xml node (i.e., the thing that's in
          "<name>....</name>") */
      std::string name;

      /*! the content string, i.e., the thing that's between
          "<name>..." and "...</name>" */
      std::string content;

      /*! list of xml node properties properties */
      std::vector<Prop *> prop;

      /*! list of child nodes */
      std::vector<Node *> child;

      //! pointer to parent doc 
      /*! \detailed this points back to the parent xml doc that
          conatined this node. note this is intentionally NOT a ref to
          avoid cyclical dependencies */
      XMLDoc *doc;
>>>>>>> fdc252ed
    };

    /*! a entire xml document */
    struct XMLDoc : public Node {
<<<<<<< HEAD
      //! \brief original file name when the document was loaded. Can be empty string.
      /*! \detailed can be used to find related docs relative to
          existing one */
      std::string fileName;
=======
      //! constructor
      XMLDoc() : Node(this) {}

      //! the name (and path etc) of the file that this doc was read from
      FileName fileName;
>>>>>>> fdc252ed
    };
    
    /*! parse an XML file with given file name, and return a pointer
      to it.  In case of any error, this function will free all
      already-allocated data, and throw a std::runtime_error
      exception */
    OSPRAY_XML_INTERFACE XMLDoc *readXML(const std::string &fn);

      
    /*! @{ */
    //! \brief helper function(s) to convert data tyeps into strings 
    std::string toString(const int64 value);
    std::string toString(const float value);
    std::string toString(const ospray::vec3f &value);
    /*! @} */
    
    /*! helper class for writing sg nodes in XML format */
    struct Writer {
      Writer(FILE *xml, FILE *bin);

      /*! write document header, may only be called once */
      void writeHeader(const std::string &version);
      /*! write document footer. may only be called once, at end of write */
      void writeFooter();

      //! open a new xml node with given node type */
      void openNode(const std::string &type);
      void writeProperty(const std::string &name, const std::string &value);
      void writeContent(const std::string &name,  const std::string &value);
      //! close last open node type */
      void closeNode();
      /*! align output pos on binary file to given alignment */
      void alignData(size_t alignment);
      /*! write given data into data file, and return offset value at
          which it was written */
      size_t writeData(const void *ptr, size_t size);
      FILE *xml, *bin;
    private:
      struct State {
        bool hasContent;
        std::string type;
        State() : hasContent(false), type("") {};
      };
      void spaces();
      std::stack<State*> state;
    };

  } // ::ospray::xml
} // ::ospray<|MERGE_RESOLUTION|>--- conflicted
+++ resolved
@@ -18,13 +18,9 @@
 
 // ospray
 #include "ospray/common/OSPCommon.h"
-<<<<<<< HEAD
-// std
-=======
 // embree
 #include "common/sys/filename.h"
 // stl
->>>>>>> fdc252ed
 #include <stack>
 #include <vector>
 
@@ -41,12 +37,8 @@
 namespace ospray {
   namespace xml {
 
-<<<<<<< HEAD
     struct Node;
-=======
     using embree::FileName;
-
->>>>>>> fdc252ed
     struct XMLDoc;
 
     /*! 'prop'erties in xml nodes are the 'name="value"' inside the
@@ -59,18 +51,8 @@
     /*! a XML node, consisting of a name, a list of properties, and a
       set of child nodes */
     struct Node {
-<<<<<<< HEAD
-      std::string         name;
-      std::string         content;
-      std::vector<Prop *> prop;
-      std::vector<Node *> child;
-      XMLDoc             *doc;
-      // std::vector<Ref<Prop> > prop;
-      // std::vector<Ref<Node> > child;
-=======
       //! constructor
       Node(XMLDoc *doc) : name(""), content(""), doc(doc) {}
->>>>>>> fdc252ed
       
       //! destructor
       virtual ~Node();
@@ -91,10 +73,6 @@
       inline size_t getPropl(const std::string &name) const
       { return atol(getProp(name).c_str()); }
       
-<<<<<<< HEAD
-      Node() : name(""), content(""), doc(NULL) {}
-      virtual ~Node();
-=======
       /*! name of the xml node (i.e., the thing that's in
           "<name>....</name>") */
       std::string name;
@@ -114,23 +92,15 @@
           conatined this node. note this is intentionally NOT a ref to
           avoid cyclical dependencies */
       XMLDoc *doc;
->>>>>>> fdc252ed
     };
 
     /*! a entire xml document */
     struct XMLDoc : public Node {
-<<<<<<< HEAD
-      //! \brief original file name when the document was loaded. Can be empty string.
-      /*! \detailed can be used to find related docs relative to
-          existing one */
-      std::string fileName;
-=======
       //! constructor
       XMLDoc() : Node(this) {}
 
       //! the name (and path etc) of the file that this doc was read from
       FileName fileName;
->>>>>>> fdc252ed
     };
     
     /*! parse an XML file with given file name, and return a pointer

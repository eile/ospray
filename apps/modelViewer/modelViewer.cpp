--- conflicted
+++ resolved
@@ -31,12 +31,8 @@
   float g_near_clip = 1e-6f;
   bool  g_fullScreen       = false;
   glut3D::Glut3DWidget::ViewPort g_viewPort;
-<<<<<<< HEAD
-  
-=======
 
   vec2i g_windowSize;
->>>>>>> 4c143b43
 
   int g_benchWarmup = 0, g_benchFrames = 0;
   bool g_alpha = false;
@@ -552,15 +548,12 @@
         ospLoadModule(moduleName);
       } else if (arg == "--alpha") {
         g_alpha = true;
-<<<<<<< HEAD
       } else if (arg == "--display-wall") {
         displayWall = new DisplayWall;
         displayWall->hostname = av[++i];
         displayWall->streamName = av[++i];
         displayWall->size.x = atof(av[++i]);
         displayWall->size.y = atof(av[++i]);
-=======
->>>>>>> 4c143b43
       } else if (arg == "-bench") {
         if (++i < ac)
           {

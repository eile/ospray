--- conflicted
+++ resolved
@@ -16,44 +16,6 @@
 
 find_package(OpenGL REQUIRED)
 
-<<<<<<< HEAD
-=======
-if (0)
-##############################################################
-# Find or build GLFW
-##############################################################
-
-find_package(GLFW)
-
-if (NOT GLFW_FOUND)
-  message(STATUS "Building GLFW from included source")
-
-  set(GLFW_BUILD_DOCS     OFF CACHE BOOL "" FORCE)
-  set(GLFW_BUILD_TESTS    OFF CACHE BOOL "" FORCE)
-  set(GLFW_BUILD_EXAMPLES OFF CACHE BOOL "" FORCE)
-  set(GLFW_INSTALL        OFF CACHE BOOL "" FORCE)
-
-  if (USE_STATIC_RUNTIME)
-    set(USE_MSVC_RUNTIME_LIBRARY_DLL OFF)
-  else()
-    set(USE_MSVC_RUNTIME_LIBRARY_DLL ON)
-  endif()
-  set(USE_MSVC_RUNTIME_LIBRARY_DLL ${USE_MSVC_RUNTIME_LIBRARY_DLL} CACHE BOOL "" FORCE)
-  MARK_AS_ADVANCED(USE_MSVC_RUNTIME_LIBRARY_DLL)
-
-  add_subdirectory(common/glfw)
-  set(GLFW_INCLUDE_DIRS ${CMAKE_CURRENT_LIST_DIR}/common/glfw/include)
-  set(GLFW_LIBRARY glfw)
-  set(GLFW_LIBRARIES ${GLFW_LIBRARY})
-else()
-  message(STATUS "Using GLFW found in the environment")
-endif()
-endif()
-
-
-ADD_DEFINITIONS(-DDW=1)
-
->>>>>>> fc60cd03
 ##############################################################
 # Build support libs
 ##############################################################
@@ -72,23 +34,6 @@
   ${OPENGL_INCLUDE_DIR}
 )
 
-<<<<<<< HEAD
-=======
-ospray_create_application(ospExampleViewerSg
-  ospExampleViewerSg.cpp
-  LINK
-  ${OPENGL_LIBRARIES}
-  ${GLFW_LIBRARY}
-  gl3w
-  imgui
-  ospray
-  ospray_common
-  ospray_commandline
-  ospray_imgui3d_sg
-  ospray_sg
-)
-
->>>>>>> fc60cd03
 ospray_create_application(ospExampleViewer
   ospExampleViewer.cpp
   LINK

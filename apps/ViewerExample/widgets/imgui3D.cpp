--- conflicted
+++ resolved
@@ -373,16 +373,12 @@
       ImGuiIO& io = ImGui::GetIO();
       ImFontConfig config;
       config.MergeMode = false;
-<<<<<<< HEAD
       ImFont* font = io.Fonts->AddFontFromFileTTF("LibreBaskerville-Regular.ttf", 28, &config);
       if (font)
       {
         std::cout << "loaded font\n";
         currentWidget->fontScale = 1.f;
       }
-=======
-      //ImFont* font = io.Fonts->AddFontFromFileTTF("LibreBaskerville-Regular.ttf", 28, &config);
->>>>>>> 5223095b
 
       // Main loop
       while (!glfwWindowShouldClose(window))
@@ -392,16 +388,11 @@
         currentWidget->timer.startRender();
         ImGui_ImplGlfwGL3_NewFrame();
         currentWidget->timer.doneRender();
-<<<<<<< HEAD
-        ImGui::PushFont(font);
-=======
->>>>>>> 5223095b
 
         if (ImGui3DWidget::showGui)
           currentWidget->buildGui();
 
         ImGui::SetNextWindowPos(ImVec2(10,10));
-<<<<<<< HEAD
         // ImGui::PushStyleColor(ImGuiCol_ChildWindowBg, ImColor(1,0,0,1.f));
         // ImGui::PushStyleColor(ImGuiCol_WindowBg, ImColor(1.f,0.f,0.f,0.1f));
         // ImGui::PushStyleVar(ImGuiStyleVar_Alpha, 0.f);
@@ -427,8 +418,6 @@
           ImGui::End();
           ImGui::PopStyleColor(2);
         }
-=======
->>>>>>> 5223095b
 
         currentWidget->timer.startRender();
         int new_w = 0, new_h = 0;
@@ -453,12 +442,7 @@
 
         currentWidget->timer.startRender();
         // Render GUI
-<<<<<<< HEAD
         ImGui::Render();
-=======
-        if (ImGui3DWidget::showGui)
-          ImGui::Render();
->>>>>>> 5223095b
         currentWidget->timer.doneRender();
         currentWidget->guiTime = 1.f/currentWidget->timer.getFPS();
 

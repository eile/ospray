--- conflicted
+++ resolved
@@ -14,12 +14,11 @@
 ## limitations under the License.                                           ##
 ## ======================================================================== ##
 
-<<<<<<< HEAD
 SET(ISPC_VERSION_REQUIRED "1.7.1")
 
 IF (NOT OSPRAY_ISPC_DIRECTORY)
   # try sibling folder as hint for path of ISPC
-  SET(ISPC_VERSION_HINT "1.8.0")
+  SET(ISPC_VERSION_HINT "1.8.1")
   IF (APPLE)
     SET(OSPRAY_ISPC_DIRECTORY ${PROJECT_SOURCE_DIR}/../ispc-v${ISPC_VERSION_HINT}-osx)
   ELSEIF(WIN32)
@@ -28,9 +27,6 @@
     SET(OSPRAY_ISPC_DIRECTORY ${PROJECT_SOURCE_DIR}/../ispc-v${ISPC_VERSION_HINT}-linux)
   ENDIF()
 ENDIF()
-=======
-SET(ISPC_VERSION 1.8.1)
->>>>>>> b41e7387
 
 IF (NOT ISPC_BINARY)
   FIND_PROGRAM(ISPC_BINARY ispc ${OSPRAY_ISPC_DIRECTORY})

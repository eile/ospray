--- conflicted
+++ resolved
@@ -24,18 +24,10 @@
 
 SET(CMAKE_CXX_COMPILER "clang++")
 SET(CMAKE_C_COMPILER "clang")
-<<<<<<< HEAD
-SET(CMAKE_CXX_FLAGS "-fPIC -Wno-null-arithmetic")
-SET(CMAKE_CXX_FLAGS_DEBUG          "-DDEBUG  -g -O2")
-#SET(CMAKE_CXX_FLAGS_DEBUG          "-DDEBUG  -g -O2 -ftree-ter")
-SET(CMAKE_CXX_FLAGS_RELEASE        "-DNDEBUG    -O3 -Wstrict-aliasing=0 -ffast-math ")
-SET(CMAKE_CXX_FLAGS_RELWITHDEBINFO "-DNDEBUG -g -O3 -Wstrict-aliasing=0 -ffast-math ")
-=======
 SET(CMAKE_CXX_FLAGS "-fPIC -std=c++11 -fno-strict-aliasing -Wno-narrowing")
 SET(CMAKE_CXX_FLAGS_DEBUG          "-DDEBUG  -g -O2 -Wstrict-aliasing=1")
 SET(CMAKE_CXX_FLAGS_RELEASE        "-DNDEBUG    -O3 -Wstrict-aliasing=1")
 SET(CMAKE_CXX_FLAGS_RELWITHDEBINFO "-DNDEBUG -g -O3 -Wstrict-aliasing=1")
->>>>>>> 8db448fd
 SET(CMAKE_EXE_LINKER_FLAGS "")
 
 IF (APPLE)

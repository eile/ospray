// ======================================================================== //
// Copyright 2009-2017 Intel Corporation                                    //
//                                                                          //
// Licensed under the Apache License, Version 2.0 (the "License");          //
// you may not use this file except in compliance with the License.         //
// You may obtain a copy of the License at                                  //
//                                                                          //
//     http://www.apache.org/licenses/LICENSE-2.0                           //
//                                                                          //
// Unless required by applicable law or agreed to in writing, software      //
// distributed under the License is distributed on an "AS IS" BASIS,        //
// WITHOUT WARRANTIES OR CONDITIONS OF ANY KIND, either express or implied. //
// See the License for the specific language governing permissions and      //
// limitations under the License.                                           //
// ======================================================================== //

#include "library.h"
#include "FileName.h"
#include "sysinfo.h"

// std
#ifdef _WIN32
#  ifndef WIN32_LEAN_AND_MEAN
#    define WIN32_LEAN_AND_MEAN
#  endif
#  include <windows.h>
#else
#  include <sys/times.h>
#  include <dlfcn.h>
#endif


namespace ospcommon {

  Library::Library(const std::string& name)
  {
#ifdef OSPRAY_TARGET_MIC
    std::string file = name+"_mic";
#else
    std::string file = name;
#endif
#ifdef _WIN32
    std::string fullName = file+".dll";
    lib = LoadLibrary(fullName.c_str());
    if (!lib) {
      FileName executable = getExecutableFileName();
      lib = LoadLibrary((executable.path() + fullName).c_str());
    }
#else
#if defined(__MACOSX__)
    std::string fullName = "lib"+file+".dylib";
#else
    std::string fullName = "lib"+file+".so";
#endif
<<<<<<< HEAD
    lib = dlopen(fullName.c_str(), RTLD_GLOBAL|RTLD_NOW);
    if (!lib) {
      FileName executable = getExecutableFileName();
      lib = dlopen((executable.path() + fullName).c_str(), RTLD_GLOBAL|RTLD_NOW);
=======
    lib = dlopen(fullName.c_str(), RTLD_NOW | RTLD_GLOBAL);
    if (!lib) {
      FileName executable = getExecutableFileName();
      lib = dlopen((executable.path() + fullName).c_str(), RTLD_NOW | RTLD_GLOBAL);
>>>>>>> 54b69dc2
    }
#endif

    if (lib == NULL) {
#ifdef _WIN32
      // TODO: Must use GetLastError and FormatMessage on windows
      // to log out the error that occurred when calling LoadLibrary
      throw std::runtime_error("could not open module lib "+name);
#else
      std::string error = dlerror();
      throw std::runtime_error("could not open module lib "+name
          +" due to "+error);
#endif
    }
  }

  Library::Library(void* const lib) : lib(lib) {}

  void* Library::getSymbol(const std::string& sym) const
  {
#ifdef _WIN32
    return GetProcAddress((HMODULE)lib, sym.c_str());
#else
    return dlsym(lib, sym.c_str());
#endif
  }


  LibraryRepository* LibraryRepository::instance = NULL;

  LibraryRepository* LibraryRepository::getInstance()
  {
    if (instance == NULL)
      instance = new LibraryRepository;

    return instance;
  }

  void LibraryRepository::add(const std::string& name)
  {
    if (repo.find(name) != repo.end())
      return; // lib already loaded.

    repo[name] = new Library(name);
  }

  void* LibraryRepository::getSymbol(const std::string& name) const
  {
    void *sym = NULL;
    for (auto lib = repo.cbegin(); sym == NULL && lib != repo.end(); ++lib)
      sym = lib->second->getSymbol(name);

    return sym;
  }

  LibraryRepository::LibraryRepository()
  {
    // already populate the repo with "virtual" libs, representing the default OSPRay core lib
#ifdef _WIN32
    // look in exe (i.e. when OSPRay is linked statically into the application)
    repo["exedefault"] = new Library(GetModuleHandle(0));

    // look in ospray.dll (i.e. when linked dynamically)
#if 0
    // we cannot get a function from ospray.dll, because this would create a
    // cyclic dependency between ospray.dll and ospray_common.dll

    // only works when ospray_common is linked statically into ospray
    const void * functionInOSPRayDLL = ospcommon::getSymbol;
    // get handle to current dll via a known function
    MEMORY_BASIC_INFORMATION mbi;
    VirtualQuery(functionInOSPRayDLL, &mbi, sizeof(mbi));
    repo["dlldefault"] = new Library(mbi.AllocationBase);
#else
    repo["ospray"] = new Library(std::string("ospray"));
#endif
#else
    repo["ospray"] = new Library(RTLD_DEFAULT);
#endif
  }
}<|MERGE_RESOLUTION|>--- conflicted
+++ resolved
@@ -52,17 +52,10 @@
 #else
     std::string fullName = "lib"+file+".so";
 #endif
-<<<<<<< HEAD
-    lib = dlopen(fullName.c_str(), RTLD_GLOBAL|RTLD_NOW);
-    if (!lib) {
-      FileName executable = getExecutableFileName();
-      lib = dlopen((executable.path() + fullName).c_str(), RTLD_GLOBAL|RTLD_NOW);
-=======
     lib = dlopen(fullName.c_str(), RTLD_NOW | RTLD_GLOBAL);
     if (!lib) {
       FileName executable = getExecutableFileName();
       lib = dlopen((executable.path() + fullName).c_str(), RTLD_NOW | RTLD_GLOBAL);
->>>>>>> 54b69dc2
     }
 #endif
 

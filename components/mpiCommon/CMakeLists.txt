--- conflicted
+++ resolved
@@ -17,14 +17,7 @@
 OSPRAY_CONFIGURE_MPI()
 
 OSPRAY_CREATE_LIBRARY(ospray_mpi_common
-<<<<<<< HEAD
 
-=======
-  buffers.h
-  command.cpp
-
-  BufferedMPIComm.cpp
->>>>>>> 6c8e29e7
   MPICommon.cpp
 
   async/Messaging.cpp

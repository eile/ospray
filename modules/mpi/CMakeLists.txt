## ======================================================================== ##
## Copyright 2009-2017 Intel Corporation                                    ##
##                                                                          ##
## Licensed under the Apache License, Version 2.0 (the "License");          ##
## you may not use this file except in compliance with the License.         ##
## You may obtain a copy of the License at                                  ##
##                                                                          ##
##     http://www.apache.org/licenses/LICENSE-2.0                           ##
##                                                                          ##
## Unless required by applicable law or agreed to in writing, software      ##
## distributed under the License is distributed on an "AS IS" BASIS,        ##
## WITHOUT WARRANTIES OR CONDITIONS OF ANY KIND, either express or implied. ##
## See the License for the specific language governing permissions and      ##
## limitations under the License.                                           ##
## ======================================================================== ##

OPTION(OSPRAY_MODULE_MPI "MPI parallel device" OFF)

IF (OSPRAY_MODULE_MPI)

  SET(OSPRAY_DEFAULT_COMPONENT mpi)

  OSPRAY_BUILD_COMPONENT(mpiCommon)
  
<<<<<<< HEAD
  OPTION(OSPRAY_EXP_DATA_PARALLEL "Experimental data-parallel compositing mode" ON)
=======
  OPTION(OSPRAY_PIN_ASYNC "Pin async mpi comm threads?" OFF)
  MARK_AS_ADVANCED(OSPRAY_PIN_ASYNC)
>>>>>>> fc4bc14a
  
  # if mpi mode is enabled, we have to configure the right mpi
  # compiler etc.
  OSPRAY_CONFIGURE_MPI()

  CONFIGURE_FILE(OSPMPIConfig.h.in ${CMAKE_BINARY_DIR}/OSPMPIConfig.h)
  INSTALL(FILES ${CMAKE_BINARY_DIR}/OSPMPIConfig.h
    DESTINATION ${CMAKE_INSTALL_INCLUDEDIR}/ospray
    COMPONENT devel
  )

  INCLUDE_DIRECTORIES(${CMAKE_CURRENT_SOURCE_DIR}/..)
  INCLUDE_DIRECTORIES(${CMAKE_CURRENT_BINARY_DIR})
  INCLUDE_DIRECTORIES_ISPC(${CMAKE_CURRENT_BINARY_DIR})

  OSPRAY_CREATE_LIBRARY(ospray_module_mpi
    MPIDevice.cpp
    worker.cpp

    common/OSPWork.cpp
    common/BufferedDataStreaming.cpp

    fb/DistributedFrameBuffer.cpp
    fb/DistributedFrameBuffer.ispc
    fb/DistributedFrameBuffer_TileTypes.cpp

    render/MPILoadBalancer.cpp
    render/volume/RaycastVolumeMaterial.cpp
    render/volume/RaycastVolumeMaterial.ih
    render/volume/RaycastVolumeMaterial.ispc
    render/volume/RaycastVolumeRenderer.cpp
    render/volume/RaycastVolumeRenderer.ispc

    volume/DataDistributedBlockedVolume.ispc
    volume/DataDistributedBlockedVolume.cpp

  LINK

    ospray
    ospray_mpi_common
    ospray_common
    ${MPI_C_LIBRARIES}
  )

  ##############################################################
  # MPI DEVICE - mpi worker
  ##############################################################

  OSPRAY_CREATE_APPLICATION(ospray_mpi_worker
    MPIWorker.cpp
  LINK
    ospray_module_mpi
#    ${MPI_CXX_LIBRARIES}
  )

ENDIF (OSPRAY_MODULE_MPI)<|MERGE_RESOLUTION|>--- conflicted
+++ resolved
@@ -22,12 +22,8 @@
 
   OSPRAY_BUILD_COMPONENT(mpiCommon)
   
-<<<<<<< HEAD
-  OPTION(OSPRAY_EXP_DATA_PARALLEL "Experimental data-parallel compositing mode" ON)
-=======
   OPTION(OSPRAY_PIN_ASYNC "Pin async mpi comm threads?" OFF)
   MARK_AS_ADVANCED(OSPRAY_PIN_ASYNC)
->>>>>>> fc4bc14a
   
   # if mpi mode is enabled, we have to configure the right mpi
   # compiler etc.
@@ -69,7 +65,7 @@
     ospray
     ospray_mpi_common
     ospray_common
-    ${MPI_C_LIBRARIES}
+    ${MPI_CXX_LIBRARIES}
   )
 
   ##############################################################
@@ -80,7 +76,6 @@
     MPIWorker.cpp
   LINK
     ospray_module_mpi
-#    ${MPI_CXX_LIBRARIES}
   )
 
 ENDIF (OSPRAY_MODULE_MPI)
--- conflicted
+++ resolved
@@ -21,13 +21,6 @@
   SET(OSPRAY_DEFAULT_COMPONENT mpi)
 
   OSPRAY_BUILD_COMPONENT(mpiCommon)
-  
-<<<<<<< HEAD
-  OPTION(OSPRAY_EXP_DATA_PARALLEL "Experimental data-parallel compositing mode" ON)
-=======
-  OPTION(OSPRAY_PIN_ASYNC "Pin async mpi comm threads?" OFF)
-  MARK_AS_ADVANCED(OSPRAY_PIN_ASYNC)
->>>>>>> ef1501ee
   
   # if mpi mode is enabled, we have to configure the right mpi
   # compiler etc.

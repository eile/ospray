// ======================================================================== //
// Copyright 2009-2016 Intel Corporation                                    //
//                                                                          //
// Licensed under the Apache License, Version 2.0 (the "License");          //
// you may not use this file except in compliance with the License.         //
// You may obtain a copy of the License at                                  //
//                                                                          //
//     http://www.apache.org/licenses/LICENSE-2.0                           //
//                                                                          //
// Unless required by applicable law or agreed to in writing, software      //
// distributed under the License is distributed on an "AS IS" BASIS,        //
// WITHOUT WARRANTIES OR CONDITIONS OF ANY KIND, either express or implied. //
// See the License for the specific language governing permissions and      //
// limitations under the License.                                           //
// ======================================================================== //

#pragma once

#include "platform.h"
// std
#include <stdexcept>

#ifdef _WIN32
// ----------- windows only -----------
typedef unsigned long long id_t;
# ifndef _USE_MATH_DEFINES
#   define _USE_MATH_DEFINES
# endif
# include <cmath>
# ifdef _M_X64
typedef long long ssize_t;
# else
typedef int ssize_t;
# endif
#else
// ----------- NOT windows -----------
# include "unistd.h"
#endif

#include "math.h"

#include <stdint.h>

#ifdef _WIN32
#  ifdef ospray_common_EXPORTS
#    define OSPCOMMON_INTERFACE __declspec(dllexport)
#  else
#    define OSPCOMMON_INTERFACE __declspec(dllimport)
#  endif
#else
#  define OSPCOMMON_INTERFACE
#endif

#ifdef NDEBUG
# define Assert(expr) /* nothing */
# define Assert2(expr,expl) /* nothing */
# define AssertError(errMsg) /* nothing */
#else
# define Assert(expr)                                                   \
  ((void)((expr) ? 0 : ((void)ospcommon::doAssertion(__FILE__, __LINE__, #expr, NULL), 0)))
# define Assert2(expr,expl)                                             \
  ((void)((expr) ? 0 : ((void)ospcommon::doAssertion(__FILE__, __LINE__, #expr, expl), 0)))
# define AssertError(errMsg)                            \
  doAssertion(__FILE__,__LINE__, (errMsg), NULL)
#endif

#ifdef _WIN32
#define __PRETTY_FUNCTION__ __FUNCSIG__
#endif
#define NOTIMPLEMENTED    throw std::runtime_error(std::string(__PRETTY_FUNCTION__)+": not implemented...");

namespace ospcommon {

  /*! return system time in seconds */
  OSPCOMMON_INTERFACE double getSysTime();
  OSPCOMMON_INTERFACE void doAssertion(const char *file, int line, const char *expr, const char *expl);
  /*! remove specified num arguments from an ac/av arglist */
  OSPCOMMON_INTERFACE void removeArgs(int &ac, char **&av, int where, int howMany);
  OSPCOMMON_INTERFACE void loadLibrary(const std::string &name);
  OSPCOMMON_INTERFACE void *getSymbol(const std::string &name);

  /*! added pretty-print function for large numbers, printing 10000000 as "10M" instead */
<<<<<<< HEAD
  inline std::string prettyDouble(const double val) {
    const double absVal = abs(val);
=======
  inline std::string prettyNumber(const size_t s) {
    const double val = s;
    const double absVal = ospcommon::abs(val);
>>>>>>> 9714f869
    char result[100];

    if      (absVal >= 1e+15f) sprintf(result,"%.1fE",val/1e18f);
    else if (absVal >= 1e+15f) sprintf(result,"%.1fP",val/1e15f);
    else if (absVal >= 1e+12f) sprintf(result,"%.1fT",val/1e12f);
    else if (absVal >= 1e+09f) sprintf(result,"%.1fG",val/1e09f);
    else if (absVal >= 1e+06f) sprintf(result,"%.1fM",val/1e06f);
    else if (absVal >= 1e+03f) sprintf(result,"%.1fK",val/1e03f);
    else if (absVal <= 1e-12f) sprintf(result,"%.1ff",val*1e15f);
    else if (absVal <= 1e-09f) sprintf(result,"%.1fp",val*1e12f);
    else if (absVal <= 1e-06f) sprintf(result,"%.1fn",val*1e09f);
    else if (absVal <= 1e-03f) sprintf(result,"%.1fu",val*1e06f);
    else if (absVal <= 1e-00f) sprintf(result,"%.1fm",val*1e03f);
    else sprintf(result,"%f",(float)val);
    return result;
  }

  /*! added pretty-print function for large numbers, printing 10000000 as "10M" instead */
  inline std::string prettyNumber(const size_t s) {
    const double val = s;
    char result[100];

    if      (val >= 1e+15f) sprintf(result,"%.1fE",val/1e18f);
    else if (val >= 1e+15f) sprintf(result,"%.1fP",val/1e15f);
    else if (val >= 1e+12f) sprintf(result,"%.1fT",val/1e12f);
    else if (val >= 1e+09f) sprintf(result,"%.1fG",val/1e09f);
    else if (val >= 1e+06f) sprintf(result,"%.1fM",val/1e06f);
    else if (val >= 1e+03f) sprintf(result,"%.1fK",val/1e03f);
    else sprintf(result,"%lu",s);
    return result;
  }

  // NOTE(jda) - Implement make_unique() as it didn't show up until C++14...
  template<typename T, typename ...Args>
  inline std::unique_ptr<T> make_unique(Args&& ...args)
  {
    return std::unique_ptr<T>(new T(std::forward<Args>(args)...));
  }

} // ::ospcommon<|MERGE_RESOLUTION|>--- conflicted
+++ resolved
@@ -80,14 +80,8 @@
   OSPCOMMON_INTERFACE void *getSymbol(const std::string &name);
 
   /*! added pretty-print function for large numbers, printing 10000000 as "10M" instead */
-<<<<<<< HEAD
   inline std::string prettyDouble(const double val) {
     const double absVal = abs(val);
-=======
-  inline std::string prettyNumber(const size_t s) {
-    const double val = s;
-    const double absVal = ospcommon::abs(val);
->>>>>>> 9714f869
     char result[100];
 
     if      (absVal >= 1e+15f) sprintf(result,"%.1fE",val/1e18f);

#!/bin/bash


# ------------------------------------------------------------------
# in case this script get called from within an MPI process we first
# have to unset all these environment variables before we can call
# 'mpirun'; else mpirun gets 'confused'
# ------------------------------------------------------------------

unset I_MPI_PERHOST
unset I_MPI_PM
unset I_MPI_INFO_STATE
unset I_MPI_INFO_MODE
unset I_MPI_INFO_VEND
unset I_MPI_INFO_FLGB
unset I_MPI_INFO_FLGC
unset I_MPI_INFO_FLGD
unset I_MPI_INFO_DESC
unset I_MPI_INFO_BRAND
unset I_MPI_INFO_SERIAL
unset I_MPI_INFO_C_NAME
unset I_MPI_INFO_SIGN
unset I_MPI_INFO_LCPU
unset I_MPI_INFO_PACK
unset I_MPI_INFO_CORE
unset I_MPI_INFO_THREAD
unset I_MPI_INFO_CACHE1
unset I_MPI_INFO_CACHE2
unset I_MPI_INFO_CACHE3
unset I_MPI_INFO_CACHES
unset I_MPI_INFO_CACHE_SHARE
unset I_MPI_INFO_CACHE_SIZE
unset I_MPI_INFO_NC
unset I_MPI_INFO_NP
unset I_MPI_PIN_MAPPING
unset I_MPI_PIN_INFO
unset I_MPI_PIN_DOM
unset MPICH_INTERFACE_HOSTNAME
unset MPICH_ENABLE_CKPOINT
unset PMI_SIZE
unset PMI_RANK
unset HYDI_CONTROL_FD
unset CTL_MODULE_PATH
unset PMI_FD

echo "launching to port "$1

export I_MPI_FABRICS="tcp:tcp"
<<<<<<< HEAD

HOSTFILENAME=/tmp/.ospray.$USER
rm $HOSTFILENAME
echo mic0 >> $HOSTFILENAME
mpirun -perhost 1 -np 1 -f $HOSTFILENAME ./ospray_mpi_worker --osp:connect $1 > /tmp/launch.out 
=======
#export I_MPI_FABRICS=tmi
echo "" > /tmp/adfdadfa
echo "mic0" >> /tmp/adfdadfa
echo "mic1" >> /tmp/adfdadfa
mpirun \
 -genv I_MPI_DEBUG 5 \
 -perhost 1 -np 2 -hostfile /tmp/adfdadfa ./ospray_mpi_worker --osp:connect $1 > /tmp/launch.out 
>>>>>>> 052b6695
#mpiexec.hydra -np 2 ./ospray_mpi_worker > /tmp/launch.out &





<|MERGE_RESOLUTION|>--- conflicted
+++ resolved
@@ -46,21 +46,15 @@
 echo "launching to port "$1
 
 export I_MPI_FABRICS="tcp:tcp"
-<<<<<<< HEAD
 
 HOSTFILENAME=/tmp/.ospray.$USER
 rm $HOSTFILENAME
 echo mic0 >> $HOSTFILENAME
-mpirun -perhost 1 -np 1 -f $HOSTFILENAME ./ospray_mpi_worker --osp:connect $1 > /tmp/launch.out 
-=======
+#mpirun -perhost 1 -np 1 -f $HOSTFILENAME ./ospray_mpi_worker --osp:connect $1 > /tmp/launch.out 
 #export I_MPI_FABRICS=tmi
-echo "" > /tmp/adfdadfa
-echo "mic0" >> /tmp/adfdadfa
-echo "mic1" >> /tmp/adfdadfa
 mpirun \
  -genv I_MPI_DEBUG 5 \
- -perhost 1 -np 2 -hostfile /tmp/adfdadfa ./ospray_mpi_worker --osp:connect $1 > /tmp/launch.out 
->>>>>>> 052b6695
+ -perhost 1 -np 2 -hostfile $HOSTFILENAME ./ospray_mpi_worker --osp:connect $1 > /tmp/ospray.launch.$user.out 
 #mpiexec.hydra -np 2 ./ospray_mpi_worker > /tmp/launch.out &
 
 

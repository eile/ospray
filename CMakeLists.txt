--- conflicted
+++ resolved
@@ -43,38 +43,6 @@
   INCLUDE(cmake/doxygen.cmake)
 ENDIF()
 
-<<<<<<< HEAD
-OSPRAY_CONFIGURE_COMPILER()
-
-##############################################################
-# OSPRay specific build options and configuration selection
-##############################################################
-
-OPTION(OSPRAY_USE_EXTERNAL_EMBREE
-       "Use a pre-built Embree instead of the internally built version" ON)
-
-OPTION(OSPRAY_USE_EMBREE_STREAMS "Enable Streams if using Embree 2.10.0+" OFF)
-
-OPTION(OSPRAY_VOLUME_VOXELRANGE_IN_APP "Move 'voxelrange' computations to app?")
-MARK_AS_ADVANCED(OSPRAY_VOLUME_VOXELRANGE_IN_APP)
-
-IF (WIN32)
-  SET(OSPRAY_BUILD_MIC_SUPPORT OFF CACHE INTERNAL
-      "OSPRay with KNC not supported on Windows.")
-ELSE()
-  OPTION(OSPRAY_BUILD_MIC_SUPPORT "Build OSPRay with KNC Support?")
-  IF (OSPRAY_BUILD_MIC_SUPPORT AND NOT OSPRAY_COMPILER_ICC)
-    MESSAGE(FATAL_ERROR "MIC support requires the Intel Compiler.")
-  ENDIF()
-ENDIF()
-
-OPTION(OSPRAY_BUILD_MPI_DEVICE "Add MPI Remote/Distributed rendering support?")
-
-SET(OSPRAY_MIC ${OSPRAY_BUILD_MIC_SUPPORT})
-SET(OSPRAY_MPI ${OSPRAY_BUILD_MPI_DEVICE})
-
-=======
->>>>>>> 0759c0c4
 ##############################################################
 # create binary packages; before any INSTALL() invocation/definition
 ##############################################################

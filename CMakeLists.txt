--- conflicted
+++ resolved
@@ -59,20 +59,13 @@
 SET(OSPRAY_COMPILER ${OSPRAY_DEFAULT_COMPILER} CACHE STRING "Select which compiler to use.")
 SET_PROPERTY(CACHE OSPRAY_COMPILER PROPERTY STRINGS ICC GCC CLANG)
 # whether to build in MIC/xeon phi support
-<<<<<<< HEAD
 IF (WIN32)
   SET(OSPRAY_BUILD_MIC_SUPPORT OFF CACHE INTERNAL "OSPRay with Xeon Phi not supported on Windows.")
 ELSE(WIN32)
   OPTION(OSPRAY_BUILD_MIC_SUPPORT "Build OSPRay with MIC Support?")
 ENDIF(WIN32)
-# whether to build in MIC/xeon phi support
-SET(OSPRAY_BUILD_MPI_DEVICE OFF CACHE BOOL "Add MPI Remote/Distributed rendering support?")
-MARK_AS_ADVANCED(OSPRAY_MPI)
-=======
-OPTION(OSPRAY_BUILD_MIC_SUPPORT "Build OSPRay with MIC Support?")
 # whether to build in MPI support
 OPTION(OSPRAY_BUILD_MPI_DEVICE "Add MPI Remote/Distributed rendering support?")
->>>>>>> b41e7387
 # the arch we're targeting for the non-MIC/non-xeon phi part of ospray
 SET(OSPRAY_XEON_TARGET "AVX" CACHE STRING "Target ISA on host.")
 SET_PROPERTY(CACHE OSPRAY_XEON_TARGET PROPERTY STRINGS SSE AVX AVX2)
